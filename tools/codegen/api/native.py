--- conflicted
+++ resolved
@@ -7,12 +7,6 @@
     Type,
 )
 
-<<<<<<< HEAD
-from tools.codegen.api.types import (ArgName, BaseCType, Binding,
-                                     ConstRefCType, NamedCType, CType, MutRefCType,
-                                     OptionalCType, tensorT, scalarT, layoutT,
-                                     deviceT, boolT, scalarTypeT)
-=======
 from tools.codegen.api.types import (
     ArgName,
     BaseCType,
@@ -21,7 +15,6 @@
     NamedCType,
     CType,
     MutRefCType,
-    ListCType,
     OptionalCType,
     tensorT,
     scalarT,
@@ -30,7 +23,6 @@
     boolT,
     scalarTypeT,
 )
->>>>>>> 6f9d5847
 from tools.codegen.api import cpp
 from tools.codegen import local
 from tools.codegen.utils import assert_never
@@ -65,15 +57,7 @@
             return NamedCType(binds, MutRefCType(tensor_type))
         else:
             return NamedCType(binds, ConstRefCType(tensor_type))
-<<<<<<< HEAD
-    elif str(t) == 'Scalar':
-=======
-    elif str(t) == "Tensor?[]":
-        return NamedCType(
-            binds, ConstRefCType(ListCType(OptionalCType(BaseCType(tensorT))))
-        )
     elif str(t) == "Scalar":
->>>>>>> 6f9d5847
         return NamedCType(binds, ConstRefCType(BaseCType(scalarT)))
     elif str(t) == "Scalar?":
         return NamedCType(binds, ConstRefCType(OptionalCType(BaseCType(scalarT))))
