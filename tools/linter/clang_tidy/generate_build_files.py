import subprocess
import sys
import os
from typing import List


def run_cmd(cmd: List[str]) -> None:
    print(f"Running: {cmd}")
    result = subprocess.run(cmd, stdout=subprocess.PIPE, stderr=subprocess.PIPE,)
    stdout, stderr = result.stdout.decode("utf-8").strip(), result.stderr.decode("utf-8").strip()
    print(stdout)
    print(stderr)
    if result.returncode != 0:
        print(f"Failed to run {cmd}")
        exit(1)


def run_timed_cmd(cmd: List[str]) -> None:
    run_cmd(["time"] + cmd)


def update_submodules() -> None:
    run_cmd(["git", "submodule", "update", "--init", "--recursive"])


def gen_compile_commands() -> None:
    os.environ["USE_NCCL"] = "0"
    os.environ["USE_DEPLOY"] = "1"
    os.environ["CC"] = "clang"
    os.environ["CXX"] = "clang++"
    run_timed_cmd([sys.executable, "setup.py", "--cmake-only", "build"])


def run_autogen() -> None:
    run_timed_cmd(
        [
            sys.executable,
            "-m",
            "tools.codegen.gen",
            "-s",
            "aten/src/ATen",
            "-d",
            "build/aten/src/ATen",
            "--per-operator-headers",
        ]
    )

    run_timed_cmd(
        [
            sys.executable,
            "tools/setup_helpers/generate_code.py",
            "--native-functions-path",
            "aten/src/ATen/native/native_functions.yaml",
<<<<<<< HEAD
            "--nn-path",
            "aten/src",
=======
            "--gen_lazy_ts_backend",
>>>>>>> 640c1be9
        ]
    )


def generate_build_files() -> None:
    update_submodules()
    gen_compile_commands()
    run_autogen()


if __name__ == "__main__":
    generate_build_files()<|MERGE_RESOLUTION|>--- conflicted
+++ resolved
@@ -51,12 +51,7 @@
             "tools/setup_helpers/generate_code.py",
             "--native-functions-path",
             "aten/src/ATen/native/native_functions.yaml",
-<<<<<<< HEAD
-            "--nn-path",
-            "aten/src",
-=======
             "--gen_lazy_ts_backend",
->>>>>>> 640c1be9
         ]
     )
 
