--- conflicted
+++ resolved
@@ -220,20 +220,7 @@
 
 cc_library(
     name = "aten_headers",
-<<<<<<< HEAD
-    hdrs = glob([
-        "aten/src/**/*.h",
-        "aten/src/**/*.hpp",
-        "aten/src/ATen/cuda/**/*.cuh",
-        "aten/src/ATen/native/**/*.cuh",
-        "aten/src/THC/*.cuh",
-    ],
-    ], exclude = aten_core_hdrs(rules = rules)
-=======
-    hdrs = [
-        "torch/csrc/Export.h",
-        "torch/csrc/jit/frontend/function_schema_parser.h",
-    ] + glob(
+    hdrs = glob(
         [
             "aten/src/**/*.h",
             "aten/src/**/*.hpp",
@@ -242,7 +229,6 @@
             "aten/src/THC/*.cuh",
         ],
         exclude = aten_core_hdrs(rules = rules),
->>>>>>> 55766d4f
     ) + [
         ":aten_src_ATen_config",
         ":gen_aten",
