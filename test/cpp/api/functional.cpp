--- conflicted
+++ resolved
@@ -973,22 +973,6 @@
 }
 
 TEST_F(FunctionalTest, GELU) {
-<<<<<<< HEAD
-  bool approximate = false;
-  const auto x = torch::linspace(-3.0, 3.0, 100);
-  const auto y_exp = x * 0.5 * (1.0 + torch::erf(x / std::sqrt(2.0)));
-  const auto y = F::gelu(x, approximate);
-  ASSERT_TRUE(torch::allclose(y, y_exp, 1.4e-06, 1e-05));
-}
-
-// NOLINTNEXTLINE(cppcoreguidelines-avoid-non-const-global-variables)
-TEST_F(FunctionalTest, TanhGELU) {
-  bool approximate = true;
-  const auto x = torch::linspace(-3.0, 3.0, 100);
-  const auto inner = std::sqrt(2 / M_PI) * (x + 0.044715 * x.pow(3.0));
-  const auto y_exp = 0.5 * x * (1.0 + inner.tanh());
-  const auto y = F::gelu(x, approximate);
-=======
   const auto x = torch::linspace(-3.0, 3.0, 100);
   const auto y_exp = x * 0.5 * (1.0 + torch::erf(x / std::sqrt(2.0)));
   const auto y = F::gelu(x, F::GELUFuncOptions().approximate("none"));
@@ -1000,7 +984,6 @@
   const auto inner = std::sqrt(2 / M_PI) * (x + 0.044715 * x.pow(3.0));
   const auto y_exp = 0.5 * x * (1.0 + inner.tanh());
   const auto y = F::gelu(x, F::GELUFuncOptions().approximate("tanh"));
->>>>>>> ad38b92f
   ASSERT_TRUE(torch::allclose(y, y_exp, 1.4e-06, 1e-05));
 }
 
