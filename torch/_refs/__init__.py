import builtins
import collections
import math
import operator
import warnings

from collections.abc import Iterable
from enum import Enum
from functools import partial, reduce, wraps
from typing import Callable, List, Optional, overload, Sequence, Tuple, Union

import torch

import torch._prims as prims
import torch._prims_common as utils
from torch._prims_common import (
    check,
    DeviceLikeType,
    DimsSequenceType,
    DimsType,
    dtype_to_type,
    ELEMENTWISE_TYPE_PROMOTION_KIND,
    is_weakly_lesser_type,
    Number,
    NumberType,
    REDUCTION_OUTPUT_TYPE_KIND,
    ShapeType,
    StrideType,
    TensorLike,
    TensorLikeType,
    TensorOrNumberLikeType,
    TensorSequenceType,
)
from torch._prims_common.wrappers import (
    _maybe_convert_to_dtype,
    _maybe_resize_out,
    _safe_copy_out,
    elementwise_type_promotion_wrapper,
    elementwise_unary_scalar_wrapper,
    out_wrapper,
)

# Experimental module containing prototype Python references for existing
#   PyTorch operations.

__all__ = [
    #
    # Elementwise Unary References
    #
    "abs",
    "acos",
    "acosh",
    "asinh",
    "asin",
    "atan",
    "atanh",
    "bitwise_not",
    # "cbrt",  # No corresponding torch operation
    "ceil",
    "conj_physical",
    "cos",
    "cosh",
    "digamma",
    "erf",
    "erfinv",
    "erfc",
    "exp",
    "expm1",
    "exp2",
    "fill",
    "floor",
    "frac",
    "isfinite",
    "isinf",
    "isnan",
    "i0",
    "lgamma",
    "log",
    "log1p",
    "log2",
    "log10",
    "nan_to_num",
    "neg",
    "positive",
    "reciprocal",
    "round",  # TODO: model kwargs
    "sigmoid",
    "sign",
    "signbit",
    "sin",
    "sinh",
    "sqrt",
    "square",
    "tan",
    "tanh",
    "trace",
    "trunc",
    #
    # Elementwise Binary References
    #
    "add",
    "atan2",
    "bitwise_and",
    "bitwise_left_shift",
    "bitwise_or",
    "bitwise_right_shift",
    "bitwise_xor",
    # "complex",
    "copysign",
    "div",
    "eq",
    "float_power",
    "floor_divide",
    "fmax",
    "fmin",
    "fmod",
    "gcd",
    "ge",
    "gt",
    "heaviside",
    "hypot",
    "igamma",
    "igammac",
    "isclose",
    "lcm",
    # 'ldexp',
    "le",
    "logical_and",
    "logical_not",
    "logical_or",
    "logical_xor",
    "lt",
    # 'max', # implement with reductions
    "maximum",
    # 'min', # implement with reductions
    "minimum",
    "mul",
    "ne",
    "nextafter",
    # 'polar',  # abs, cos, sin
    "pow",
    "remainder",
    "rsub",
    # # special.xlog1py
    # # special.zeta
    "sub",
    "true_divide",
    "trunc_divide",
    # 'xlogy', # where?, log, mul
    #
    # Elementwise Ternary References
    #
    "clamp",
    #
    # Conditional references
    #
    "masked_fill",
    "where",
    #
    # Data conversion and movement references
    #
    "clone",
    "copy_to",  # TODO: add OpInfo (or implement .to)
    "item",  # TODO: add OpInfo
    #
    # Reduction ops
    #
    "all",
    "amax",
    "amin",
    "any",
    "mean",
    "std_mean",
    "var_mean",
    "sum",
    "prod",
    "var",
    #
    # Linear algebra ops
    #
    "addr",
    #
    # View & Shape Ops
    #
    "atleast_1d",
    "atleast_2d",
    "atleast_3d",
    "as_strided",
    "broadcast_shapes",
    "broadcast_tensors",
    "broadcast_to",
    "cat",
    "chunk",
    "column_stack",
    "conj",
    "constant_pad_nd",
    "contiguous",
    "dsplit",
    "dstack",
    "expand",
    "flatten",
    "flip",
    "fliplr",
    "flipud",
    "hsplit",
    "hstack",
    "narrow",
    "native_layer_norm",
    "permute",
    "ravel",
    "reshape",
    "roll",
    "rot90",
    "rsqrt",
    "stack",
    "swap_axes",  # alias for transpose
    "squeeze",
    "t",
    "tensor_split",
    "transpose",
    "unsqueeze",
    "view",
    "vsplit",
    "vstack",
    #
    # Tensor Creation
    #
    "empty",
    "empty_like",
    "empty_strided",
    "full",
    "full_like",
    "ones",
    "ones_like",
    "scalar_tensor",
    "zeros",
    "zeros_like",
    "arange",
    "linspace",
    "logspace",
    #
    # Randomness References
    #
    "uniform",  # TODO: add OpInfo -- and testing for randomness?
    #
    # Test-related functions
    #
    "allclose",
    "equal",  # TODO: add OpInfo
]

Tensor = torch.Tensor


def _broadcast_shapes(*_shapes):
    shapes = tuple(
        (x,) if isinstance(x, int) else x
        for x in filter(lambda x: x is not None, _shapes)
    )

    # Short-circuits on no input
    if len(shapes) == 0:
        return None

    # Type checking
    # TODO: make common validations available as utils
    for shape in shapes:
        assert isinstance(shape, Sequence)

    # Computes common shape
    common_shape = [
        1,
    ] * reduce(max, (len(shape) for shape in shapes))
    for shape in shapes:
        for idx in range(-1, -1 - len(shape), -1):
            if common_shape[idx] == 1:
                if shape[idx] < 0:
                    raise ValueError(
                        "Attempting to broadcast a dimension with negative length!"
                    )
                common_shape[idx] = shape[idx]
            elif shape[idx] != 1:
                if common_shape[idx] != shape[idx]:
                    raise RuntimeError(
                        "Attempting to broadcast a dimension of length ",
                        str(shape[idx]),
                        "!",
                    )

    return common_shape


def _maybe_broadcast(*args, preserve_cpu_scalar_tensors=True):
    # Computes common shape
    common_shape = _broadcast_shapes(
        *map(lambda t: t.shape if isinstance(t, TensorLike) else None, args)
    )

    def __maybe_broadcast(x, shape):
        if x is None:
            return None
        elif isinstance(x, Number):
            return x
        elif isinstance(x, TensorLike):
            if preserve_cpu_scalar_tensors and utils.is_cpu_scalar_tensor(x):
                return x

            if not utils.same_shape(x.shape, common_shape):
                common_rank = len(common_shape) + 1
                start = common_rank - (len(x.shape) + 1)
                dims = tuple(range(start, len(x.shape) + start))
                return prims.broadcast_in_dim(x, common_shape, dims)

            return x
        else:
            raise RuntimeError(
                "Unexpected type when broadcasting: " + str(type(x)) + "!"
            )

    return tuple(__maybe_broadcast(x, common_shape) for x in args)


# Utilities should come BEFORE this import
from torch._decomp import register_decomposition

#
# Elementwise unary references
#

infer_aten_op = object()

# TODO: add type promotion support
def _make_elementwise_unary_reference(
    type_promotion_kind,
    *,
    aten_op=infer_aten_op,
    disable_meta=False,
    extra_meta=None,
) -> Callable:
    def inner(prim: Callable):
        nonlocal aten_op

        @wraps(prim)
        @out_wrapper()
        @elementwise_unary_scalar_wrapper
        @elementwise_type_promotion_wrapper(
            type_promoting_args=("a",),
            type_promotion_kind=type_promotion_kind,
        )
        def _ref(a: TensorLikeType) -> TensorLikeType:
            if not isinstance(a, TensorLike):
                raise RuntimeError(
                    "Expected a tensor input for an elementwise unary operation!"
                )

            if extra_meta is not None:
                extra_meta(a)

            return prim(a)

        if aten_op is infer_aten_op:
            aten_op = getattr(torch.ops.aten, prim.__name__)
        if aten_op is not None:
            register_decomposition(aten_op, disable_meta=disable_meta)(_ref)

        return _ref

    return inner


@_make_elementwise_unary_reference(ELEMENTWISE_TYPE_PROMOTION_KIND.COMPLEX_TO_FLOAT)
def abs(a):
    return prims.abs(a)


@_make_elementwise_unary_reference(ELEMENTWISE_TYPE_PROMOTION_KIND.INT_TO_FLOAT)
def acos(a):
    return prims.acos(a)


@_make_elementwise_unary_reference(ELEMENTWISE_TYPE_PROMOTION_KIND.INT_TO_FLOAT)
def acosh(a):
    return prims.acosh(a)


@_make_elementwise_unary_reference(ELEMENTWISE_TYPE_PROMOTION_KIND.INT_TO_FLOAT)
def asin(a):
    return prims.asin(a)


@_make_elementwise_unary_reference(ELEMENTWISE_TYPE_PROMOTION_KIND.INT_TO_FLOAT)
def asinh(a):
    return prims.asinh(a)


@_make_elementwise_unary_reference(ELEMENTWISE_TYPE_PROMOTION_KIND.INT_TO_FLOAT)
def atan(a):
    return prims.atan(a)


@_make_elementwise_unary_reference(ELEMENTWISE_TYPE_PROMOTION_KIND.INT_TO_FLOAT)
def atanh(a):
    return prims.atanh(a)


@_make_elementwise_unary_reference(ELEMENTWISE_TYPE_PROMOTION_KIND.DEFAULT)
def bitwise_not(a):
    return prims.bitwise_not(a)


@_make_elementwise_unary_reference(ELEMENTWISE_TYPE_PROMOTION_KIND.DEFAULT)
def ceil(a):
    return prims.ceil(a)


@register_decomposition(torch.ops.aten.conj_physical)
@out_wrapper()
def conj_physical(input: TensorLikeType):
    if not input.dtype.is_complex:
        return input
    return prims.conj_physical(input)


@_make_elementwise_unary_reference(ELEMENTWISE_TYPE_PROMOTION_KIND.INT_TO_FLOAT)
def cos(a):
    return prims.cos(a)


@_make_elementwise_unary_reference(ELEMENTWISE_TYPE_PROMOTION_KIND.INT_TO_FLOAT)
def cosh(a):
    return prims.cosh(a)


@_make_elementwise_unary_reference(ELEMENTWISE_TYPE_PROMOTION_KIND.INT_TO_FLOAT)
def digamma(a):
    return prims.digamma(a)


@_make_elementwise_unary_reference(ELEMENTWISE_TYPE_PROMOTION_KIND.INT_TO_FLOAT)
def erf(a):
    return prims.erf(a)


@_make_elementwise_unary_reference(ELEMENTWISE_TYPE_PROMOTION_KIND.INT_TO_FLOAT)
def erfinv(a):
    return prims.erf_inv(a)


@_make_elementwise_unary_reference(ELEMENTWISE_TYPE_PROMOTION_KIND.INT_TO_FLOAT)
def erfc(a):
    return prims.erfc(a)


@_make_elementwise_unary_reference(ELEMENTWISE_TYPE_PROMOTION_KIND.INT_TO_FLOAT)
def exp(a):
    return prims.exp(a)


@_make_elementwise_unary_reference(ELEMENTWISE_TYPE_PROMOTION_KIND.INT_TO_FLOAT)
def expm1(a):
    return prims.expm1(a)


@_make_elementwise_unary_reference(ELEMENTWISE_TYPE_PROMOTION_KIND.INT_TO_FLOAT)
def exp2(a):
    return prims.exp2(a)


# Fill has its own implementation because it has a value parameter
# CompositeImplicitAutograd - don't register decomp
@out_wrapper()
@elementwise_type_promotion_wrapper(
    type_promoting_args=("a,"),
    type_promotion_kind=ELEMENTWISE_TYPE_PROMOTION_KIND.NO_OPMATH,
)
def fill(a: TensorLikeType, value: NumberType) -> TensorLikeType:

    assert isinstance(a, TensorLike)
    assert isinstance(value, Number)

    python_type = utils.dtype_to_type(a.dtype)
    if not utils.is_weakly_lesser_type(type(value), python_type):
        msg = "value argument of type {0} cannot be safely cast to type {1}!".format(
            type(value), python_type
        )
        raise ValueError(msg)

    return prims.fill(a, value)


def fill_(a: TensorLikeType, value: NumberType) -> TensorLikeType:
    r = prims.fill(a, value)
    prims.copy_to(a, r)
    return a


def zero_(a: TensorLikeType) -> TensorLikeType:
    r = prims.fill(a, 0)
    prims.copy_to(a, r)
    return a


@_make_elementwise_unary_reference(ELEMENTWISE_TYPE_PROMOTION_KIND.DEFAULT)
def floor(a):
    return prims.floor(a)


@_make_elementwise_unary_reference(ELEMENTWISE_TYPE_PROMOTION_KIND.DEFAULT)
def frac(x: TensorLikeType) -> TensorLikeType:
    trunc_x = mul(floor(abs(x)), sign(x))
    return sub(x, trunc_x)


# imag does not use _make_elementwise_unary_reference because it does not support out
def imag(a: TensorLikeType) -> TensorLikeType:
    assert isinstance(a, TensorLike)
    utils.check(
        utils.is_complex_dtype(a.dtype), lambda: "imag only supports complex tensors."
    )
    return prims.imag(a)


@_make_elementwise_unary_reference(
    ELEMENTWISE_TYPE_PROMOTION_KIND.ALWAYS_BOOL,
    aten_op=None,  # CompositeImplicitAutograd
)
def isfinite(a: TensorLikeType) -> TensorLikeType:
    if utils.is_float_dtype(a.dtype) or utils.is_complex_dtype(a.dtype):
        return prims.isfinite(a)

    return ones_like(a, dtype=torch.bool)


@_make_elementwise_unary_reference(ELEMENTWISE_TYPE_PROMOTION_KIND.ALWAYS_BOOL)
def isinf(a: TensorLikeType) -> TensorLikeType:
    if utils.is_complex_dtype(a.dtype):
        return logical_or(isinf(real(a)), isinf(imag(a)))
    return logical_not(logical_or(isnan(a), isfinite(a)))


@_make_elementwise_unary_reference(ELEMENTWISE_TYPE_PROMOTION_KIND.ALWAYS_BOOL)
def isposinf(a: TensorLikeType) -> TensorLikeType:
    utils.check(
        not utils.is_complex_dtype(a.dtype),
        lambda: f"Complex dtype is not supported for isposinf, got dtype {a.dtype}",
    )
    if utils.is_float_dtype(a.dtype):
        return eq(a, float("inf"))
    return zeros_like(a, dtype=torch.bool)


@_make_elementwise_unary_reference(ELEMENTWISE_TYPE_PROMOTION_KIND.ALWAYS_BOOL)
def isneginf(a: TensorLikeType) -> TensorLikeType:
    utils.check(
        not utils.is_complex_dtype(a.dtype),
        lambda: f"Complex dtype is not supported for isneginf, got dtype {a.dtype}",
    )
    if utils.is_float_dtype(a.dtype):
        return eq(a, float("-inf"))
    return zeros_like(a, dtype=torch.bool)


@_make_elementwise_unary_reference(ELEMENTWISE_TYPE_PROMOTION_KIND.ALWAYS_BOOL)
def isnan(a: TensorLikeType) -> TensorLikeType:
    return prims.ne(a, a)


# TODO: if this is special maybe it should be defined there and imported here?
@_make_elementwise_unary_reference(
    ELEMENTWISE_TYPE_PROMOTION_KIND.INT_TO_FLOAT, aten_op=torch.ops.aten.special_i0
)
def i0(a):
    return prims.bessel_i0(a)


@_make_elementwise_unary_reference(ELEMENTWISE_TYPE_PROMOTION_KIND.INT_TO_FLOAT)
def lgamma(a):
    return prims.lgamma(a)


@_make_elementwise_unary_reference(ELEMENTWISE_TYPE_PROMOTION_KIND.INT_TO_FLOAT)
def log(a):
    return prims.log(a)


@_make_elementwise_unary_reference(ELEMENTWISE_TYPE_PROMOTION_KIND.INT_TO_FLOAT)
def log1p(a):
    return prims.log1p(a)


@_make_elementwise_unary_reference(ELEMENTWISE_TYPE_PROMOTION_KIND.INT_TO_FLOAT)
def log2(a):
    return prims.log2(a)


@_make_elementwise_unary_reference(ELEMENTWISE_TYPE_PROMOTION_KIND.INT_TO_FLOAT)
def log10(a):
    return prims.log10(a)


@out_wrapper()
def log_softmax(
    a: TensorLikeType,
    dim: int,
    *,
    dtype: Optional[torch.dtype] = None,
) -> TensorLikeType:
    result_dtype = dtype or a.dtype
    computation_dtype = utils.get_computation_dtype(a.dtype)
    a_ = _maybe_convert_to_dtype(a, computation_dtype)
    return _maybe_convert_to_dtype(a_ - logsumexp(a_, dim, keepdim=True), result_dtype)  # type: ignore[return-value]


@out_wrapper()
def logsumexp(
    a: TensorLikeType,
    dim: DimsType,
    keepdim: bool = False,
) -> TensorLikeType:
    dim = utils.canonicalize_dims(a.ndim, dim)
    # ATen specifies int[1] type dims which expands integers to tuples of length 1
    if not isinstance(dim, Iterable):
        dim = (dim,)
    if utils.is_float_dtype(a.dtype) or utils.is_complex_dtype(a.dtype):
        # For float and complex dtypes, we shift input to exp by a constant to avoid overflow
        a_max = amax(a, dim, keepdim=True)
        a_max = where(abs(a_max) == float("inf"), 0.0, a_max)
        a_max_squeezed = prims.squeeze(a_max, dim) if not keepdim else a_max
        result = log(sum(exp(a - a_max), dim, keepdim=keepdim)) + a_max_squeezed
    else:
        # This case covers boolean and integer dtypes and we use non-stabilized computation
        result = log(sum(exp(a), dim, keepdim=keepdim))
    return result


@register_decomposition(torch.ops.aten.nan_to_num)
@out_wrapper()
@elementwise_type_promotion_wrapper(
    type_promoting_args=("a,"),
    type_promotion_kind=ELEMENTWISE_TYPE_PROMOTION_KIND.DEFAULT,
)
def nan_to_num(
    a: TensorLikeType,
    *,
    nan: Optional[NumberType] = 0.0,
    posinf: Optional[NumberType] = None,
    neginf: Optional[NumberType] = None,
) -> TensorLikeType:
    assert isinstance(a, TensorLike)

    if a.dtype == torch.bool:
        return clone(a)

    if posinf is None:
        posinf = prims.maximum_value(a.dtype)

    if neginf is None:
        neginf = prims.minimum_value(a.dtype)

    result = where(isnan(a), nan, a)

    is_neg = signbit(a)
    is_neginf = bitwise_and(isinf(a), is_neg)
    result = where(is_neginf, neginf, result)

    is_posinf = bitwise_and(isinf(a), bitwise_not(is_neg))
    result = where(is_posinf, posinf, result)
    return result


def _neg_meta(a: TensorLikeType):
    if a.dtype is torch.bool:
        msg = "neg is not supported on bool tensors."
        raise RuntimeError(msg)


@_make_elementwise_unary_reference(
    ELEMENTWISE_TYPE_PROMOTION_KIND.DEFAULT, extra_meta=_neg_meta
)
def neg(a):
    return prims.neg(a)


# positive does not use _make_elementwise_unary_reference because it does not support out
# CompositeImplicitAutograd - don't register decomp
def positive(a: TensorLikeType) -> TensorLikeType:
    assert isinstance(a, TensorLike)
    if a.dtype is torch.bool:
        msg = "positive does not support bool tensors."
        raise RuntimeError(msg)
    return a


# real does not use _make_elementwise_unary_reference because it does not support out
def real(a: TensorLikeType) -> TensorLikeType:
    assert isinstance(a, TensorLike)
    if utils.is_complex_dtype(a.dtype):
        return prims.real(a)
    return a


@_make_elementwise_unary_reference(ELEMENTWISE_TYPE_PROMOTION_KIND.INT_TO_FLOAT)
def reciprocal(a):
    return prims.reciprocal(a)


# TODO: round takes additional kwargs
@_make_elementwise_unary_reference(
    ELEMENTWISE_TYPE_PROMOTION_KIND.DEFAULT,
    aten_op=None,  # TODO: this does need a decomp, but kwarg handling is needed
)
def round(a):
    return prims.round(a)


@_make_elementwise_unary_reference(ELEMENTWISE_TYPE_PROMOTION_KIND.INT_TO_FLOAT)
def rsqrt(a):
    return prims.rsqrt(a)


@_make_elementwise_unary_reference(ELEMENTWISE_TYPE_PROMOTION_KIND.INT_TO_FLOAT)
def sigmoid(a: TensorLikeType) -> TensorLikeType:
    return true_divide(1, add(1, exp(neg(a))))


@_make_elementwise_unary_reference(ELEMENTWISE_TYPE_PROMOTION_KIND.DEFAULT)
def sign(a):
    return prims.sign(a)


@_make_elementwise_unary_reference(ELEMENTWISE_TYPE_PROMOTION_KIND.ALWAYS_BOOL)
def signbit(a):
    return prims.signbit(a)


@_make_elementwise_unary_reference(ELEMENTWISE_TYPE_PROMOTION_KIND.INT_TO_FLOAT)
def sin(a):
    return prims.sin(a)


@_make_elementwise_unary_reference(ELEMENTWISE_TYPE_PROMOTION_KIND.INT_TO_FLOAT)
def sinh(a):
    return prims.sinh(a)


@_make_elementwise_unary_reference(ELEMENTWISE_TYPE_PROMOTION_KIND.INT_TO_FLOAT)
def sqrt(a):
    return prims.sqrt(a)


@_make_elementwise_unary_reference(
    ELEMENTWISE_TYPE_PROMOTION_KIND.BOOL_TO_LONG,
    aten_op=None,  # CompositeImplicitAutograd,
)
def square(a: TensorLikeType) -> TensorLikeType:
    return mul(a, a)


@_make_elementwise_unary_reference(ELEMENTWISE_TYPE_PROMOTION_KIND.INT_TO_FLOAT)
def tan(a):
    return prims.tan(a)


@_make_elementwise_unary_reference(ELEMENTWISE_TYPE_PROMOTION_KIND.INT_TO_FLOAT)
def tanh(a):
    return prims.tanh(a)


@_make_elementwise_unary_reference(ELEMENTWISE_TYPE_PROMOTION_KIND.INT_TO_FLOAT)
def trunc(a):
    return prims.trunc(a)


def _make_elementwise_binary_reference(
    prim: Callable,
    *,
    type_promotion_kind,
    aten_op=infer_aten_op,
    has_out=True,
    supports_lhs_python_scalar=True,
    supports_rhs_python_scalar=True,
    disable_meta=False,
) -> Callable:
    @elementwise_type_promotion_wrapper(
        type_promoting_args=("a", "b"),
        type_promotion_kind=type_promotion_kind,
    )
    def _ref(
        a: Union[Tensor, NumberType],
        b: Union[Tensor, NumberType],
    ) -> Tensor:
        if not supports_lhs_python_scalar and isinstance(a, Number):
            raise ValueError(
                "Received a lhs Python scalar to an elementwise binary operation that does not accept lhs scalars!"
            )

        if not supports_rhs_python_scalar and isinstance(b, Number):
            raise ValueError(
                "Received a rhs Python scalar to an elementwise binary operation that does not accept rhs scalars!"
            )

        # TODO: enable this for operations that support it, like add
        if isinstance(a, Number) and isinstance(b, Number):
            raise ValueError(
                "Receive two Number inputs to an elementwise binary operation!"
            )

        a, b = _maybe_broadcast(a, b)
        return prim(a, b)

    if has_out:
        _ref = out_wrapper()(_ref)

    if aten_op is infer_aten_op:
        aten_op = getattr(torch.ops.aten, prim.__name__.split(".")[0])
    if aten_op is not None:
        register_decomposition(aten_op, disable_meta=disable_meta)(_ref)

    return _ref


# Add has its own implementation because it has an alpha argument
@register_decomposition(torch.ops.aten.add)
@out_wrapper()
@elementwise_type_promotion_wrapper(
    type_promoting_args=("a", "b"),
    type_promotion_kind=ELEMENTWISE_TYPE_PROMOTION_KIND.DEFAULT,
)
def add(
    a: Union[TensorLikeType, NumberType],
    b: Union[TensorLikeType, NumberType],
    *,
    alpha: Optional[NumberType] = None,
):
    """
    Reference implementation of torch.add
    """

    if isinstance(a, Number) and isinstance(b, Number):
        raise ValueError(
            "Receive two Number inputs to an elementwise binary operation!"
        )

    a, b = _maybe_broadcast(a, b)

    if alpha is not None:
        dtype = a.dtype if isinstance(a, TensorLike) else b.dtype  # type: ignore[union-attr]
        python_type = utils.dtype_to_type(dtype)
        if not utils.is_weakly_lesser_type(type(alpha), python_type):
            msg = (
                "alpha argument of type {0} cannot be safely cast to type {1}!".format(
                    type(alpha), python_type
                )
            )
            raise ValueError(msg)
        b = prims.mul(b, alpha)

    return prims.add(a, b)


# TODO: add docstring
atan2 = _make_elementwise_binary_reference(
    prims.atan2,
    type_promotion_kind=ELEMENTWISE_TYPE_PROMOTION_KIND.INT_TO_FLOAT,
    supports_lhs_python_scalar=False,
    supports_rhs_python_scalar=False,
)

# TODO: add docstring
bitwise_and = _make_elementwise_binary_reference(
    prims.bitwise_and,
    type_promotion_kind=ELEMENTWISE_TYPE_PROMOTION_KIND.DEFAULT,
)

# TODO: add docstring
bitwise_left_shift = _make_elementwise_binary_reference(
    prims.shift_left,
    type_promotion_kind=ELEMENTWISE_TYPE_PROMOTION_KIND.DEFAULT,
    aten_op=torch.ops.aten.bitwise_left_shift,  # prim/aten name mismatch
)

# TODO: add docstring
bitwise_or = _make_elementwise_binary_reference(
    prims.bitwise_or,
    type_promotion_kind=ELEMENTWISE_TYPE_PROMOTION_KIND.DEFAULT,
)

# TODO: add docstring
bitwise_right_shift = _make_elementwise_binary_reference(
    prims.shift_right_arithmetic,
    type_promotion_kind=ELEMENTWISE_TYPE_PROMOTION_KIND.DEFAULT,
    aten_op=torch.ops.aten.bitwise_right_shift,  # prim/aten name mismatch
)

# TODO: add docstring
bitwise_xor = _make_elementwise_binary_reference(
    prims.bitwise_xor,
    type_promotion_kind=ELEMENTWISE_TYPE_PROMOTION_KIND.DEFAULT,
)


def _copysign(
    a: Union[TensorLikeType, NumberType], b: Union[TensorLikeType, NumberType]
):
    if isinstance(b, Number) and isinstance(a, Tensor):
        b = scalar_tensor(b, dtype=a.dtype, device=a.device)
    elif isinstance(a, Tensor) and isinstance(b, Tensor) and a.device != b.device:
        msg = "Expected divisor (b) to be on the same device ({0}) as dividend (a), but it is found on {1}!".format(
            a.device, b.device
        )
        raise RuntimeError(msg)
    return where(signbit(b), neg(abs(a)), abs(a))


# TODO: add docstring
copysign = _make_elementwise_binary_reference(
    _copysign,
    type_promotion_kind=ELEMENTWISE_TYPE_PROMOTION_KIND.INT_TO_FLOAT,
    supports_lhs_python_scalar=False,
    aten_op=torch.ops.aten.copysign,
)

# TODO: add docstring
# complex =  _make_elementwise_binary_reference(prims.complex, type_promotion_kind=ELEMENTWISE_TYPE_PROMOTION_KIND.DEFAULT)


@register_decomposition(torch.ops.aten.div)
@out_wrapper()
def div(
    a: Union[TensorLikeType, NumberType],
    b: Union[TensorLikeType, NumberType],
    *,
    rounding_mode: Optional[str] = None,
):
    """
    Reference implementation of torch.div
    """
    if rounding_mode is None:
        return true_divide(a, b)
    elif rounding_mode == "trunc":
        return trunc_divide(a, b)
    elif rounding_mode == "floor":
        return floor_divide(a, b)
    else:
        msg = (
            "div expected rounding_mode to be one of None, 'trunc', or 'floor' "
            "but found {0}.".format(rounding_mode)
        )
        raise ValueError(msg)


# TODO: add docstring
eq = _make_elementwise_binary_reference(
    prims.eq,
    type_promotion_kind=ELEMENTWISE_TYPE_PROMOTION_KIND.ALWAYS_BOOL,
    supports_lhs_python_scalar=False,
)


def _pow(
    a: Union[TensorLikeType, NumberType],
    b: Union[TensorLikeType, NumberType],
) -> TensorLikeType:
    assert isinstance(a, TensorLikeType) or isinstance(b, TensorLikeType)

    if isinstance(b, Number):
        if b == 1.0:
            return a.clone()  # type: ignore[return-value,union-attr]
        elif b == 2.0:
            return a * a  # type: ignore[return-value]
        elif b == 0.5:
            return torch.sqrt(a)  # type: ignore[arg-type]
    return prims.pow(a, b)


# TODO: add docstring
pow = _make_elementwise_binary_reference(
    _pow,
    type_promotion_kind=ELEMENTWISE_TYPE_PROMOTION_KIND.BOOL_TO_LONG,
    aten_op=torch.ops.aten.pow,
)

# TODO: add docstring
# Float power has its own implementation because it has unique type promotion.
# NB: aten_op not registered because CompositeExplicitAutograd
@out_wrapper()
def float_power(
    a: Union[TensorLikeType, NumberType],
    b: Union[TensorLikeType, NumberType],
) -> Tensor:

    if isinstance(a, Number) and isinstance(b, Number):
        raise ValueError(
            "Receive two Number inputs to an elementwise binary operation!"
        )

    # Handles type promotion
    dtype = utils.get_higher_dtype(a, b)
    assert dtype is not None
    if utils.is_complex_dtype(dtype):
        dtype = torch.complex128
    else:
        dtype = torch.float64

    # Float power has the following contiguous cast behavior to be
    # consistent with its C++ impl
    if isinstance(a, TensorLike) and a.dtype != dtype:
        a = prims.to_dtype(a, dtype)
    if isinstance(b, TensorLike) and b.dtype != dtype:
        b = prims.to_dtype(b, dtype)

    a, b = _maybe_broadcast(a, b)
    return pow(a, b)


# >>> a = torch.tensor(-0.2500, dtype=torch.float64)
# tensor(-0.250000000000000, dtype=torch.float64)
#
# >>> b = torch.tensor(-0.0010, dtype=torch.float64)
# tensor(-0.001000000000000, dtype=torch.float64)
#
# Note: In this case, casting float to double will expand the float mantissa with zeros,
# while creating a double generates a distinct mantissa.
# >>> torch.tensor(-0.001).to(dtype=torch.float64)
# tensor(-0.001000000047497, dtype=torch.float64)
#
# Floor Division
# The difference is caused because torch.remainder(a, b) = -0.001.
#
# >>> torch.floor(torch.true_divide(a, b))
# tensor(250., dtype=torch.float64)
#
# >>> torch.div(a, b, rounding_mode='floor')
# tensor(249., dtype=torch.float64)
#
# Definition: a // b = (a - remainder(a, b)) / b
# >>> torch.true_divide(torch.sub(a, torch.remainder(a, b)), b)
# tensor(249., dtype=torch.float64)
#
# For reference, see CPython's implementation:
# https://github.com/python/cpython/blob/ace008c531dd685a30c1dd68f9b5ba35f20171cf/Objects/floatobject.c#L636
def _floor_divide(
    a: Union[TensorLikeType, NumberType], b: Union[TensorLikeType, NumberType]
):
    # Wrap scalars because some references only accept tensor arguments.
    if isinstance(a, Number) and isinstance(b, Number):
        a = scalar_tensor(a)
        b = scalar_tensor(b)
    elif isinstance(b, Number) and isinstance(a, Tensor):
        b = scalar_tensor(b, dtype=a.dtype, device=a.device)
    elif isinstance(a, Number) and isinstance(b, Tensor):
        a = scalar_tensor(a, dtype=b.dtype, device=b.device)
    elif isinstance(a, Tensor) and isinstance(b, Tensor) and a.device != b.device:
        if a.device == torch.device("cpu"):
            msg = "Expected divisor (b) to be on the same device ({0}) as dividend (a), but it is found on {1}!".format(
                a.device, b.device
            )
            raise RuntimeError(msg)
        else:
            b = prims.device_put(b, device=a.device)

    mod = fmod(a, b)
    div = true_divide(sub(a, mod), b)

    # Ensure that the remainder has the same sign as denominator
    different_signed_inputs = bitwise_xor(lt(a, 0), lt(b, 0))
    non_zero_remainder = ne(mod, 0)
    mask = bitwise_and(non_zero_remainder, different_signed_inputs)
    div = where(mask, sub(div, 1), div)

    # Map quotient to nearest integer value
    floor_div = floor(div)
    mask = gt(sub(div, floor_div), 0.5)
    floor_div = where(mask, add(floor_div, 1), floor_div)

    basic_div = true_divide(a, b)
    zero_tensor = scalar_tensor(0, dtype=basic_div.dtype, device=basic_div.device)

    # If quotient is zero, copy signbit from true_divide quotient
    floor_div = where(ne(div, 0), floor_div, copysign(zero_tensor, basic_div))

    # If denominator is zero, then follow true_divide behavior
    return where(ne(b, 0), floor_div, basic_div)


# TODO: add docstring
floor_divide = _make_elementwise_binary_reference(
    _floor_divide,
    type_promotion_kind=utils.ELEMENTWISE_TYPE_PROMOTION_KIND.DEFAULT,
    aten_op=torch.ops.aten.floor_divide,
)


# TODO: add docstring
fmax = _make_elementwise_binary_reference(
    prims.fmax,
    type_promotion_kind=ELEMENTWISE_TYPE_PROMOTION_KIND.DEFAULT,
    aten_op=torch.ops.aten.fmax,
    supports_lhs_python_scalar=False,
    supports_rhs_python_scalar=False,
)

# TODO: add docstring
fmin = _make_elementwise_binary_reference(
    prims.fmin,
    type_promotion_kind=ELEMENTWISE_TYPE_PROMOTION_KIND.DEFAULT,
    aten_op=torch.ops.aten.fmin,
    supports_lhs_python_scalar=False,
    supports_rhs_python_scalar=False,
)

# TODO: add docstring
fmod = _make_elementwise_binary_reference(
    prims.fmod,
    type_promotion_kind=ELEMENTWISE_TYPE_PROMOTION_KIND.DEFAULT,
    aten_op=torch.ops.aten.fmod,
    supports_lhs_python_scalar=False,
    supports_rhs_python_scalar=True,
)

# TODO: add docstring
gcd = _make_elementwise_binary_reference(
    prims.gcd,
    type_promotion_kind=ELEMENTWISE_TYPE_PROMOTION_KIND.DEFAULT,
    aten_op=torch.ops.aten.gcd,
    supports_lhs_python_scalar=False,
    supports_rhs_python_scalar=False,
)

# TODO: add docstring
ge = _make_elementwise_binary_reference(
    prims.ge,
    type_promotion_kind=ELEMENTWISE_TYPE_PROMOTION_KIND.ALWAYS_BOOL,
    supports_lhs_python_scalar=False,
)

# TODO: add docstring
gt = _make_elementwise_binary_reference(
    prims.gt,
    type_promotion_kind=ELEMENTWISE_TYPE_PROMOTION_KIND.ALWAYS_BOOL,
    supports_lhs_python_scalar=False,
)


def _heaviside(input: TensorLikeType, values: TensorLikeType) -> TensorLikeType:
    input_eq_zero = eq(input, 0)
    input_lt_zero = logical_or(lt(input, 0), isnan(input))
    zeros_and_ones = where(input_lt_zero, 0, 1)
    output = where(input_eq_zero, values, zeros_and_ones)
    return output


heaviside = _make_elementwise_binary_reference(
    _heaviside,
    type_promotion_kind=ELEMENTWISE_TYPE_PROMOTION_KIND.NO_OPMATH,
    supports_lhs_python_scalar=False,
    supports_rhs_python_scalar=False,
    aten_op=torch.ops.aten.heaviside,
)

hypot = _make_elementwise_binary_reference(
    prims.hypot,
    type_promotion_kind=ELEMENTWISE_TYPE_PROMOTION_KIND.DEFAULT,
    supports_lhs_python_scalar=False,
    supports_rhs_python_scalar=False,
)

igamma = _make_elementwise_binary_reference(
    prims.igamma,
    type_promotion_kind=ELEMENTWISE_TYPE_PROMOTION_KIND.INT_TO_FLOAT,
    supports_lhs_python_scalar=False,
    supports_rhs_python_scalar=False,
)

igammac = _make_elementwise_binary_reference(
    prims.igammac,
    type_promotion_kind=ELEMENTWISE_TYPE_PROMOTION_KIND.INT_TO_FLOAT,
    supports_lhs_python_scalar=False,
    supports_rhs_python_scalar=False,
)


def _check_close_args(
    name: str,
    a: TensorLikeType,
    b: TensorLikeType,
    rtol: float,
    atol: float,
) -> None:
    check(
        a.dtype == b.dtype,
        lambda: "{0}: Attempting to compare tensors of different dtypes {1} and {2}!".format(
            name, a.dtype, b.dtype
        ),
        ValueError,
    )
    check(
        rtol >= 0,
        lambda: "{0}: rtol must be greater than or equal to zero, but got {1}!".format(
            name, rtol
        ),
    )
    check(
        atol >= 0,
        lambda: "{0}: atol must be greater than or equal to zero, but got {1}!".format(
            name, atol
        ),
    )


# CompositeImplicitAutograd - don't register decomp
def isclose(
    a: TensorLikeType,
    b: TensorLikeType,
    rtol: float = 1e-05,
    atol: float = 1e-08,
    equal_nan: bool = False,
) -> TensorLikeType:
    _check_close_args(name="torch.isclose", a=a, b=b, rtol=rtol, atol=atol)

    close = eq(a, b)
    if equal_nan and (utils.is_float_dtype(a.dtype) or utils.is_complex_dtype(a.dtype)):
        close = logical_or(close, logical_and(isnan(a), isnan(b)))

    # Note: In case of zero tolerances the closeness inequality degenerates to an equality check.
    # In this case, the short-circuit prevents false positives as detailed in the paragraph below.
    if atol == 0 and rtol == 0:
        return close

    # Note [closeness error computation]
    # atol and rtol are provided as doubles, so the computation
    # rtol * other will produce a float or complex tensor.
    # When the difference (self - other) is compared to it then the
    # tensor representing the difference will also be cast to float or complex.
    # However, since (self - other) in uint8 is very likely to produce a
    # negative value, this moves the cast forward so the difference is
    # always computed in a float or complex type.
    # If the values of the integer tensors cannot be exactly represented
    # by the default scalar type then this may cause an incorrect result.
    if not utils.is_float_dtype(a.dtype) and not utils.is_complex_dtype(a.dtype):
        a = prims.convert_element_type(a, torch.get_default_dtype())
        b = prims.convert_element_type(b, torch.get_default_dtype())

    allowed_error = add(atol, abs(mul(b, rtol)))
    actual_error = abs(sub(a, b))

    # Computes finite closeness
    result = logical_or(
        close, logical_and(isfinite(actual_error), le(actual_error, allowed_error))
    )

    return result


def _lcm(a: TensorLikeType, b: TensorLikeType):
    g = gcd(a, b)
    return where(eq(g, 0), 0, abs(mul(true_divide(a, g), b)))


# TODO: add docstring
lcm = _make_elementwise_binary_reference(
    _lcm,
    type_promotion_kind=ELEMENTWISE_TYPE_PROMOTION_KIND.DEFAULT,
    aten_op=torch.ops.aten.lcm,
    supports_lhs_python_scalar=False,
    supports_rhs_python_scalar=False,
)


# TODO: add docstring
le = _make_elementwise_binary_reference(
    prims.le,
    type_promotion_kind=ELEMENTWISE_TYPE_PROMOTION_KIND.ALWAYS_BOOL,
    supports_lhs_python_scalar=False,
)


def _logical_and(a: TensorLikeType, b: TensorLikeType):
    if not utils.is_boolean_dtype(a.dtype):
        a = a != 0
    if not utils.is_boolean_dtype(b.dtype):
        b = b != 0
    return a & b


logical_and = _make_elementwise_binary_reference(
    _logical_and,
    type_promotion_kind=ELEMENTWISE_TYPE_PROMOTION_KIND.ALWAYS_BOOL,
    aten_op=torch.ops.aten.logical_and,
)


@_make_elementwise_unary_reference(
    ELEMENTWISE_TYPE_PROMOTION_KIND.ALWAYS_BOOL, aten_op=torch.ops.aten.logical_not
)
def logical_not(a: TensorLikeType):
    if not utils.is_boolean_dtype(a.dtype):
        return a == 0
    return ~a


def _logical_or(a: TensorLikeType, b: TensorLikeType):
    if not utils.is_boolean_dtype(a.dtype):
        a = a != 0
    if not utils.is_boolean_dtype(b.dtype):
        b = b != 0
    return bitwise_or(a, b)


logical_or = _make_elementwise_binary_reference(
    _logical_or,
    type_promotion_kind=ELEMENTWISE_TYPE_PROMOTION_KIND.ALWAYS_BOOL,
    aten_op=torch.ops.aten.logical_or,
)


def _logical_xor(a: TensorLikeType, b: TensorLikeType):
    if not utils.is_boolean_dtype(a.dtype):
        a = a != 0
    if not utils.is_boolean_dtype(b.dtype):
        b = b != 0
    return a ^ b


# TODO: skip unnecessary conversion of long to float
logical_xor = _make_elementwise_binary_reference(
    _logical_xor,
    type_promotion_kind=ELEMENTWISE_TYPE_PROMOTION_KIND.ALWAYS_BOOL,
    aten_op=torch.ops.aten.logical_xor,
)


# TODO: add docstring
lt = _make_elementwise_binary_reference(
    prims.lt,
    type_promotion_kind=ELEMENTWISE_TYPE_PROMOTION_KIND.ALWAYS_BOOL,
    supports_lhs_python_scalar=False,
)

# TODO: add docstring
maximum = _make_elementwise_binary_reference(
    prims.maximum,
    type_promotion_kind=ELEMENTWISE_TYPE_PROMOTION_KIND.DEFAULT,
)

# TODO: add docstring
minimum = _make_elementwise_binary_reference(
    prims.minimum,
    type_promotion_kind=ELEMENTWISE_TYPE_PROMOTION_KIND.DEFAULT,
)

# TODO: add docstring
mul = _make_elementwise_binary_reference(
    prims.mul,
    type_promotion_kind=ELEMENTWISE_TYPE_PROMOTION_KIND.DEFAULT,
)

# TODO: add docstring
ne = _make_elementwise_binary_reference(
    prims.ne,
    type_promotion_kind=ELEMENTWISE_TYPE_PROMOTION_KIND.ALWAYS_BOOL,
    supports_lhs_python_scalar=False,
)

# TODO: add docstring
nextafter = _make_elementwise_binary_reference(
    prims.nextafter,
    type_promotion_kind=ELEMENTWISE_TYPE_PROMOTION_KIND.NO_OPMATH,
    supports_lhs_python_scalar=False,
    supports_rhs_python_scalar=False,
)

# TODO: add docstring
remainder = _make_elementwise_binary_reference(
    prims.remainder,
    type_promotion_kind=ELEMENTWISE_TYPE_PROMOTION_KIND.DEFAULT,
    aten_op=torch.ops.aten.remainder,
)

# reverse sub
def rsub(
    a: Union[TensorLikeType, NumberType],
    b: Union[TensorLikeType, NumberType],
    *,
    alpha: Optional[NumberType] = None,
):
    if isinstance(a, Number):
        msg = "Received a Number for the first argument, but expected a Tensor"
        raise ValueError(msg)
    return sub(b, a, alpha=alpha)


# TODO: add docstring
# TODO: consider refactoring this with add impl
# sub has its own implementation because it has an alpha argument
@register_decomposition(torch.ops.aten.sub)
@out_wrapper()
@elementwise_type_promotion_wrapper(
    type_promoting_args=("a", "b"),
    type_promotion_kind=ELEMENTWISE_TYPE_PROMOTION_KIND.DEFAULT,
)
def sub(
    a: Union[TensorLikeType, NumberType],
    b: Union[TensorLikeType, NumberType],
    *,
    alpha: Optional[NumberType] = None,
):
    """
    Reference implementation of torch.sub
    """

    if isinstance(a, Number) and isinstance(b, Number):
        raise ValueError(
            "Receive two Number inputs to an elementwise binary operation!"
        )

    a, b = _maybe_broadcast(a, b)

    if alpha is not None:
        dtype = a.dtype if isinstance(a, TensorLike) else b.dtype  # type: ignore[union-attr]
        python_type = utils.dtype_to_type(dtype)
        if not utils.is_weakly_lesser_type(type(alpha), python_type):
            msg = (
                "alpha argument of type {0} cannot be safely cast to type {1}!".format(
                    type(alpha), python_type
                )
            )
            raise ValueError(msg)
        b = prims.mul(b, alpha)

    return prims.sub(a, b)


# TODO: add docstring
true_divide = _make_elementwise_binary_reference(
    prims.div,
    type_promotion_kind=ELEMENTWISE_TYPE_PROMOTION_KIND.INT_TO_FLOAT,
    aten_op=None,  # CompositeImplicitAutograd
)


def _trunc_divide(
    a: Union[TensorLikeType, NumberType], b: Union[TensorLikeType, NumberType]
):
    return trunc(true_divide(a, b))


# TODO: add docstring
trunc_divide = _make_elementwise_binary_reference(
    _trunc_divide,
    type_promotion_kind=utils.ELEMENTWISE_TYPE_PROMOTION_KIND.DEFAULT,
    aten_op=None,  # CompositeImplicitAutograd
)

#
# Elementwise Ternary References
#


@register_decomposition(torch.ops.aten.clamp)
@out_wrapper()
@elementwise_type_promotion_wrapper(
    type_promoting_args=("a", "min", "max"),
    type_promotion_kind=ELEMENTWISE_TYPE_PROMOTION_KIND.DEFAULT,
)
def clamp(
    a: TensorLikeType,
    min: Optional[TensorOrNumberLikeType] = None,
    max: Optional[TensorOrNumberLikeType] = None,
) -> TensorLikeType:
    # NOTE: grad behavior with implementation `where` is not consistent on `nan`
    if min is None and max is None:
        msg = "clamp called but both min and max are none!"
        raise ValueError(msg)
    if min is not None:
        a_isnan = torch.isnan(a)
        condition = torch.bitwise_or(torch.ge(a, min), a_isnan)  # type: ignore[arg-type]
        # we should also propagate `nan` coming from boundaries. However, that's
        # not necessary since `ge` would already `False` when either operands has
        # a `nan`. So this line below is redundant
        #   `condition = bitwise_and(condition, bitwise_not(isnan(min)))`
        a = torch.where(condition, a, min)  # type: ignore[arg-type]
    if max is not None:
        a_isnan = torch.isnan(a)
        # same as above, no need to adjust `nan` from `max`
        condition = torch.bitwise_or(torch.le(a, max), a_isnan)  # type: ignore[arg-type]
        a = torch.where(condition, a, max)  # type: ignore[arg-type]

    return a


@register_decomposition(torch.ops.aten.clamp_min)
@out_wrapper()
def clamp_min(
    self: TensorLikeType,
    min: TensorOrNumberLikeType = None,
) -> TensorLikeType:
    return torch.clamp(self, min=min)  # type: ignore[arg-type]


@register_decomposition(torch.ops.aten.clamp_max)
@out_wrapper()
def clamp_max(
    self: TensorLikeType,
    max: TensorOrNumberLikeType = None,
) -> TensorLikeType:
    return torch.clamp(self, max=max)  # type: ignore[arg-type]


#
# Conditional references
#

# https://pytorch.org/docs/stable/generated/torch.where.html
# TODO: implement alternate where
@register_decomposition(torch.ops.aten.where)
@out_wrapper()
@elementwise_type_promotion_wrapper(
    type_promoting_args=("a", "b"),
    type_promotion_kind=ELEMENTWISE_TYPE_PROMOTION_KIND.NO_OPMATH,
)
def where(
    pred: Tensor,
    a: Optional[TensorOrNumberLikeType] = None,
    b: Optional[TensorOrNumberLikeType] = None,
):
    """ """

    if a is None or b is None:
        raise NotImplementedError

    utils.check_same_device(pred, a, b, allow_cpu_scalar_tensors=True)
    check(
        pred.dtype is torch.bool,
        lambda: f"expected predicate to be bool, got {pred.dtype}",
    )

    pred, a, b = _maybe_broadcast(pred, a, b)
    return prims.where(pred, a, b)


#
# Data Movement References
#
def clone(
    a: TensorLikeType, *, memory_format: torch.memory_format = torch.preserve_format
) -> TensorLikeType:
    result = torch.empty_like(
        a, requires_grad=a.requires_grad, memory_format=memory_format
    )
    copy_to(result, a)
    return result


def copy_to(a: Tensor, b: Tensor, *, allow_cross_device=True):
    if not allow_cross_device and a.device != b.device:
        msg = "Attempting to copy from device {0} to device {1}, but cross-device copies are not allowed!".format(
            b.device, a.device
        )
        raise RuntimeError(msg)

    return prims.copy_to(a, b)


@register_decomposition(torch.ops.aten.item)
def item(a: TensorLikeType) -> NumberType:
    if a.numel() != 1:
        msg = f"Can't convert a tensor with {a.numel()} elements to a number!"
        raise ValueError(msg)

    # NOTE: explicit conversion is necessary for bool!
    # See https://github.com/pytorch/pytorch/issues/78071
    number_type = utils.dtype_to_type(a.dtype)
    return number_type(prims.item(a))


#
# Reduction references
#


def _reduction(
    a: TensorLikeType,
    prim: Callable,
    *,
    has_identity: bool = True,
    accepts_dim_tuple: bool = True,  # to handle min/argmin that accept single dim only
    dims: Optional[DimsType] = None,
    keepdims: bool = False,
    dtype: Optional[torch.dtype] = None,  # should be specified for ops that support it
    out: Optional[Tensor] = None,
    output_dtype_kind: REDUCTION_OUTPUT_TYPE_KIND,
) -> TensorLikeType:  # it is usually SAME, but I want
    # ref writers to actually think about what to put here
    assert isinstance(a, TensorLike)
    if a.ndim > 64:
        raise RuntimeError(
            "Received a tensor with {0} dimensions, but only tensors with up to 64 dims are supported!".format(
                a.ndim
            )
        )

    if out is not None:
        assert isinstance(out, TensorLike)
        if dtype is not None:
            # TODO - this is true for eager mode currently, but it's wrong behavior for complex norms
            if dtype != out.dtype:
                raise RuntimeError(
                    "dtype argument and out dtype must match in reduction"
                )
    if not accepts_dim_tuple:
        assert dims is None or isinstance(dims, int)
    if isinstance(dims, int):
        dims = (dims,)  # type: ignore[assignment]
    dims = utils.reduction_dims(a.shape, dims)
    if not has_identity:
        valid_shape = a.ndim == 0 or py_all(a.shape[i] for i in dims)
        if not valid_shape:
            raise RuntimeError(
                "reducing over zero-size dimension for reduction operation without identity"
            )
    computation_dtype, result_dtype = utils.reduction_dtypes(
        a, output_dtype_kind, dtype
    )
    a_converted = prims.convert_element_type(a, computation_dtype)
    result = prim(a_converted, dims)
    if keepdims:
        output_shape = [a.shape[i] if i not in dims else 1 for i in range(a.ndim)]
        broadcast_dims = [i for i in range(a.ndim) if i not in dims]
        result = prims.broadcast_in_dim(result, output_shape, broadcast_dims)

    if out is not None:
        assert result_dtype is not None
        if dtype is not None and result_dtype != out.dtype:
            raise RuntimeError(
                "Expected the dtype of reduction result and out to match"
            )
        out = _maybe_resize_out(out, result.shape)
        return _safe_copy_out(copy_from=result, copy_to=out)  # type: ignore[arg-type]

    if result.dtype != result_dtype and result_dtype is not None:
        result = prims.convert_element_type(result, result_dtype)

    return result


# Saves Python all
py_all = all


@register_decomposition(torch.ops.aten.all)
@out_wrapper()
def all(
    a: TensorLikeType,
    dim: Optional[DimsType] = None,
    keepdim: bool = False,
) -> TensorLikeType:
    # Computes nelem
    if isinstance(dim, int):
        dim = (dim,)  # type: ignore[assignment]
    dims = utils.reduction_dims(a.shape, dim)  # type: ignore[arg-type]
    nelem = 1 if a.ndim == 0 else reduce(operator.mul, (a.shape[i] for i in dims), 1)

    a_ = _maybe_convert_to_dtype(a, torch.bool)
    result = eq(sum(a_, dim=dim, keepdim=keepdim), nelem)  # type: ignore[arg-type]

    # Preserves uint8 -- probably a legacy mask thing
    if a.dtype is torch.uint8:
        return prims.convert_element_type(result, torch.uint8)

    return result


# Saves Python any
py_any = any


@register_decomposition(torch.ops.aten.any)
@out_wrapper()
def any(
    a: TensorLikeType,
    dim: Optional[DimsType] = None,
    keepdim: bool = False,
) -> TensorLikeType:
    a_ = _maybe_convert_to_dtype(a, torch.bool)
    result = ne(sum(a_, dim=dim, keepdim=keepdim), False)  # type: ignore[arg-type]

    # Preserves uint8 -- probably a legacy mask thing
    if a.dtype is torch.uint8:
        return prims.convert_element_type(result, torch.uint8)

    return result


@register_decomposition(torch.ops.aten.sum)
def sum(
    a: TensorLikeType,
    dim: Union[Optional[int], Optional[List[int]]] = None,
    keepdim: bool = False,
    *,
    dtype=None,
    out: Optional[Tensor] = None,
) -> TensorLikeType:
    if dtype is None:
        if utils.is_boolean_dtype(a.dtype) or utils.is_integer_dtype(a.dtype):
            dtype = torch.int64
        else:
            dtype = a.dtype
    # reduces over all dimensions if dim=() is passed
    if dim == () or dim == []:
        dim = None
    return _reduction(
        a,
        prims.sum,
        dims=dim,
        keepdims=keepdim,
        dtype=dtype,
        out=out,
        output_dtype_kind=REDUCTION_OUTPUT_TYPE_KIND.SAME,
    )


@register_decomposition(torch.ops.aten.prod)
def prod(
    a: TensorLikeType,
    dim: Union[Optional[int], Optional[List[int]]] = None,
    keepdim: bool = False,
    *,
    dtype=None,
    out: Optional[Tensor] = None,
) -> TensorLikeType:
    if dtype is None:
        if utils.is_boolean_dtype(a.dtype) or utils.is_integer_dtype(a.dtype):
            dtype = torch.int64
        else:
            dtype = a.dtype
    # reduces over all dimensions if dim=() is passed
    if dim == () or dim == []:
        dim = None
    return _reduction(
        a,
        prims.prod,
        dims=dim,
        keepdims=keepdim,
        dtype=dtype,
        out=out,
        output_dtype_kind=REDUCTION_OUTPUT_TYPE_KIND.SAME,
    )


@register_decomposition(torch.ops.aten.amin)
def amin(
    a: TensorLikeType,
    dim: Union[Optional[int], Optional[List[int]]] = None,
    keepdim: bool = False,
    *,
    out: Optional[Tensor] = None,
) -> TensorLikeType:
    # reduces over all dimensions if dim=() is passed
    if dim == () or dim == []:
        dim = None

    return _reduction(
        a,
        prims.amin,
        dims=dim,
        keepdims=keepdim,
        dtype=None,
        out=out,
        has_identity=False,
        output_dtype_kind=REDUCTION_OUTPUT_TYPE_KIND.SAME,
    )


@register_decomposition(torch.ops.aten.amax)
def amax(
    a: TensorLikeType,
    dim: Optional[DimsType] = None,
    keepdim: bool = False,
    *,
    out: Optional[Tensor] = None,
) -> TensorLikeType:
    # reduces over all dimensions if dim=() is passed
    if dim == () or dim == []:
        dim = None

    return _reduction(
        a,
        prims.amax,
        dims=dim,
        keepdims=keepdim,
        dtype=None,
        out=out,
        has_identity=False,
        output_dtype_kind=REDUCTION_OUTPUT_TYPE_KIND.SAME,
    )


def _set_correction(
    unbiased: Optional[bool] = None,
    correction: Optional[int] = None,
):
    if correction is not None and unbiased is not None:
        raise RuntimeError("cannot specify both correction and unbiased arguments")
    elif correction is None and unbiased is None:
        correction = 1
    elif correction is None and unbiased is not None:
        correction = 0 if unbiased is False else 1
    if not isinstance(correction, int):
        raise ValueError("correction argument should be integer")
    if correction < 0:
        raise ValueError("correction argument should be non-negative")
    return correction


@out_wrapper()
def var(
    a: TensorLikeType,
    dim: Optional[DimsType] = None,
    unbiased: Optional[bool] = None,
    keepdim: bool = False,
    *,
    correction: Optional[int] = None,
) -> TensorLikeType:
    correction = _set_correction(unbiased, correction)
    # reduces over all dimensions if dim=() is passed
    if dim == () or dim == []:
        dim = None

    result = _reduction(
        a,
        partial(prims.var, correction=correction),
        dims=dim,
        keepdims=keepdim,
        dtype=None,
        out=None,
        has_identity=True,
        output_dtype_kind=REDUCTION_OUTPUT_TYPE_KIND.COMPLEX_TO_FLOAT,
    )
    return result


@out_wrapper()
def std(
    a: TensorLikeType,
    dim: Union[Optional[int], Optional[List[int]]] = None,
    unbiased: Optional[bool] = None,
    keepdim: bool = False,
    *,
    correction: Optional[int] = None,
) -> TensorLikeType:
    correction = _set_correction(unbiased, correction)
    # reduces over all dimensions if dim=() is passed
    if dim == () or dim == []:
        dim = None

    opmath_dtype, dtype = utils.reduction_dtypes(
        a, REDUCTION_OUTPUT_TYPE_KIND.COMPLEX_TO_FLOAT
    )

    result = _reduction(
        a,
        partial(prims.var, correction=correction),
        dims=dim,
        keepdims=keepdim,
        dtype=opmath_dtype,
        out=None,
        has_identity=True,
        output_dtype_kind=REDUCTION_OUTPUT_TYPE_KIND.COMPLEX_TO_FLOAT,
    )
    result = sqrt(result)
    return _maybe_convert_to_dtype(result, dtype)  # type: ignore[return-value,arg-type]


@register_decomposition(torch.ops.aten.mean)
def mean(
    a: TensorLikeType,
    dim: Optional[DimsType] = None,
    keepdim: bool = False,
    *,
    dtype=None,
    out=None,
) -> TensorLikeType:
    # reduces over all dimensions if dim=() is passed
    if dim == () or dim == []:
        dim = None
    if dtype is None:
        dtype = a.dtype
    # can't use out wrapper because of this argument
    if out is not None and out.dtype != dtype:
        raise RuntimeError("expected out dtype and dtype to match")
    result = _reduction(
        a,
        prims.sum,
        dims=dim,
        keepdims=keepdim,
        dtype=dtype,
        out=None,
        output_dtype_kind=REDUCTION_OUTPUT_TYPE_KIND.KEEP_PROMOTED_TYPE,
    )
    if utils.is_integer_dtype(dtype):
        raise RuntimeError("result type should be floating point or complex")
    if isinstance(dim, int):
        dim = (dim,)  # type: ignore[assignment]
    dims = utils.reduction_dims(a.shape, dim)  # type: ignore[arg-type]
    nelem = 1 if a.ndim == 0 else reduce(operator.mul, (a.shape[i] for i in dims), 1)
    result = true_divide(result, nelem)
    result_dtype = a.dtype if dtype is None else dtype
    result = _maybe_convert_to_dtype(result, result_dtype)  # type: ignore[assignment]
    if out is not None:
        assert isinstance(out, TensorLike)
        out = _maybe_resize_out(out, result.shape)
        return _safe_copy_out(copy_from=result, copy_to=out)  # type: ignore[arg-type]
    return result


@register_decomposition(torch.ops.aten.std_mean.correction)
def std_mean(
    a: TensorLikeType,
    dim: Union[Optional[int], Optional[List[int]]] = None,
    unbiased: Optional[bool] = None,
    keepdim: bool = False,
    *,
    correction: Optional[int] = None,
):
    s = std(a, dim, unbiased, keepdim, correction=correction)
    m = mean(a, dim, keepdim)
    return s, m


@register_decomposition(torch.ops.aten.var_mean)
def var_mean(
    a: TensorLikeType,
    dim: Optional[DimsType] = None,
    unbiased: Optional[bool] = None,
    keepdim: bool = False,
    *,
    correction: Optional[int] = None,
):
    v = var(a, dim, unbiased, keepdim, correction=correction)
    m = mean(a, dim, keepdim)
    return v, m


@register_decomposition(torch.ops.aten.addr)
@out_wrapper()
@elementwise_type_promotion_wrapper(
    type_promoting_args=("self", "vec1", "vec2"),
    type_promotion_kind=ELEMENTWISE_TYPE_PROMOTION_KIND.DEFAULT,
)
def addr(
    self: TensorLikeType,
    vec1: TensorLikeType,
    vec2: TensorLikeType,
    beta: NumberType = 1,
    alpha: NumberType = 1,
) -> TensorLikeType:
    check(
        vec1.ndim == 1,
        lambda: f"addr: Expected 1-D argument vec1, but got {vec1.ndim}-D",
    )
    check(
        vec2.ndim == 1,
        lambda: f"addr: Expected 1-D argument vec2, but got {vec2.ndim}-D",
    )
    self = self.expand(vec1.shape[0], vec2.shape[0])
    if utils.is_boolean_dtype(self.dtype):
        # Integers are accepted for booleans
        check(
            is_weakly_lesser_type(type(beta), int),
            lambda: f"expected bool/int beta but got {type(beta)}",
        )
        check(
            is_weakly_lesser_type(type(alpha), int),
            lambda: f"expected bool/int alpha but got {type(beta)}",
        )
        if not beta:
            return torch.outer(vec1, vec2) if alpha else torch.full_like(self, False)
        else:
            return torch.logical_or(
                self,
                torch.outer(vec1, vec2) if alpha else torch.full_like(self, False),
            )
    else:
        check(
            is_weakly_lesser_type(type(beta), dtype_to_type(self.dtype)),
            lambda: f"cannot safely convert {type(beta)} to {self.dtype}",
        )
        check(
            is_weakly_lesser_type(type(alpha), dtype_to_type(self.dtype)),
            lambda: f"cannot safely convert {type(alpha)} to {self.dtype}",
        )
        if beta == 0:
            # This means NaNs from self are dropped if beta is zero
            return alpha * torch.outer(vec1, vec2)
        else:
            return beta * self + alpha * torch.outer(vec1, vec2)


# CompositeImplicitAutograd - don't register decomp
def atleast_1d(
    arg: Union[TensorLikeType, Sequence[TensorLikeType]], *args: TensorLikeType
) -> Union[TensorLikeType, Tuple[TensorLikeType, ...]]:
    """Reference implementation of :func:`torch.atleast_1d`."""
    if not args and isinstance(arg, collections.abc.Sequence):
        args_ = arg
    else:
        assert not isinstance(arg, collections.abc.Sequence)
        args_ = (arg,) + args
    res = tuple(a if a.ndim >= 1 else unsqueeze(a, 0) for a in args_)
    return res if len(res) > 1 else res[0]


# Helper function with assert to avoid MyPy error
# of incompatible type passed to unsqueeze
def _unsqueeze_atleast(
    at_least_fn: Callable, dim: int, arg: TensorLikeType
) -> TensorLikeType:
    arg_ = at_least_fn(arg)
    assert isinstance(arg_, TensorLike)
    return unsqueeze(arg_, dim)


# CompositeImplicitAutograd - don't register decomp
def atleast_2d(
    arg: Union[TensorLikeType, Sequence[TensorLikeType]], *args: TensorLikeType
) -> Union[TensorLikeType, Tuple[TensorLikeType, ...]]:
    """Reference implementation of :func:`torch.atleast_2d`."""
    if not args and isinstance(arg, collections.abc.Sequence):
        args_ = arg
    else:
        assert not isinstance(arg, collections.abc.Sequence)
        args_ = (arg,) + args
    unsqueeze_atleast_1d = partial(_unsqueeze_atleast, atleast_1d, 0)
    res = tuple(a if a.ndim >= 2 else unsqueeze_atleast_1d(a) for a in args_)
    return res if len(res) > 1 else res[0]


# CompositeImplicitAutograd - don't register decomp
def atleast_3d(
    arg: Union[TensorLikeType, Sequence[TensorLikeType]], *args: TensorLikeType
) -> Union[TensorLikeType, Tuple[TensorLikeType, ...]]:
    """Reference implementation of :func:`torch.atleast_3d`."""
    if not args and isinstance(arg, collections.abc.Sequence):
        args_ = arg
    else:
        assert not isinstance(arg, collections.abc.Sequence)
        args_ = (arg,) + args
    unsqueeze_atleast_2d = partial(_unsqueeze_atleast, atleast_2d, -1)
    res = tuple(a if a.ndim >= 3 else unsqueeze_atleast_2d(a) for a in args_)
    return res if len(res) > 1 else res[0]


def as_strided(
    a: TensorLikeType, size: ShapeType, stride: StrideType, storage_offset: int = 0
) -> TensorLikeType:
    return prims.as_strided(a, size, stride, storage_offset)


def broadcast_shapes(*shapes) -> ShapeType:
    return torch.Size(_broadcast_shapes(*shapes))


def broadcast_tensors(*tensors) -> List[TensorLikeType]:
    return list(_maybe_broadcast(*tensors, preserve_cpu_scalar_tensors=False))


# CompositeImplicitAutograd - don't register decomp
def broadcast_to(a: TensorLikeType, size: ShapeType) -> TensorLikeType:
    start = len(size) - len(a.shape)
    dims = tuple(range(start, len(a.shape) + start))
    return prims.broadcast_in_dim(a, size, dims)


@register_decomposition(torch.ops.aten.cat)
@out_wrapper()
@elementwise_type_promotion_wrapper(
    type_promoting_args=("tensors",),
    type_promotion_kind=ELEMENTWISE_TYPE_PROMOTION_KIND.NO_OPMATH,
)
def cat(tensors: TensorSequenceType, dim: int = 0) -> TensorLikeType:
    if len(tensors) == 0:
        msg = "cat expects at least one tensor, but received zero!"
        raise ValueError(msg)

    for tensor in tensors:
        assert isinstance(tensor, TensorLike)

    utils.check_same_device(*tensors, allow_cpu_scalar_tensors=False)

    dim = utils.canonicalize_dim(tensors[0].ndim, dim)
    utils.validate_idx(tensors[0].ndim, dim)

    # Filters tensors with one dimension of length zero
    filtered = tuple(x for x in tensors if not (x.ndim == 1 and x.numel() == 0))
    if len(filtered) == 0:
        t = tensors[0]

        # TODO: fix this to work with meta tensors
        try:
            requires_grad = any(x.requires_grad for x in tensors)
        except Exception:
            requires_grad = False

        return empty((0,), dtype=t.dtype, device=t.device, requires_grad=requires_grad)

    return prims.cat(filtered, dim)


# CompositeImplicitAutograd - don't register decomp
@out_wrapper()
def column_stack(tensors: TensorSequenceType) -> TensorLikeType:
    aligned_tensors = tuple(
        x if x.ndim > 1 else prims.expand_dims(x, list(range(x.ndim, 2)))
        for x in tensors
    )
    return cat(aligned_tensors, 1)


def conj(input: TensorLikeType) -> TensorLikeType:
    if not input.dtype.is_complex:
        return input
    if input.is_sparse:
        return torch.conj_physical(input)
    return prims.conj(input)


# This replicates at::constant_pad_nd, defined in ATen/native/PadNd.cpp
@register_decomposition(torch.ops.aten.constant_pad_nd)
def constant_pad_nd(
    input: TensorLikeType, pad: List[int], value: NumberType = 0
) -> TensorLikeType:
    check(
        len(pad) % 2 == 0,
        lambda: f"Length of pad must be even but instead it equals {len(pad)}",
    )

    input_sizes = input.shape
    l_inp = len(input_sizes)

    l_pad = len(pad) // 2
    l_diff = l_inp - l_pad

    check(
        l_inp >= l_pad,
        lambda: "Length of pad should be no more than twice the number of "
        f"dimensions of the input. Pad length is {len(pad)} while the input has "
        f"{l_inp} dimensions.",
    )

    c_input = input
    for i in range(l_diff, l_inp):
        pad_idx = 2 * (l_inp - i - 1)
        if pad[pad_idx] < 0:
            c_input = c_input.narrow(i, -pad[pad_idx], c_input.shape[i] + pad[pad_idx])

        if pad[pad_idx + 1] < 0:
            c_input = c_input.narrow(i, 0, c_input.shape[i] + pad[pad_idx + 1])

    # if none of the pads are positive we can just return the result
    if builtins.all(p <= 0 for p in pad):
        return c_input.clone()

    new_shape = list(input_sizes[:l_diff])

    for i in range(l_pad):
        pad_idx = len(pad) - ((i + 1) * 2)
        new_dim = input_sizes[l_diff + i] + pad[pad_idx] + pad[pad_idx + 1]
        check(
            new_dim > 0,
            lambda: f"The input size {input_sizes[l_diff + i]}, plus negative padding "
            f"{pad[pad_idx]} and {pad[pad_idx + 1]} resulted in a negative output size, "
            f"which is invalid. Check dimension {l_diff + i} of your input.",
        )
        new_shape.append(new_dim)

    memory_format = utils.suggest_memory_format(input)
    output = torch.empty(
        new_shape,
        dtype=input.dtype,
        device=input.device,
        requires_grad=input.requires_grad,
        memory_format=memory_format,
    )

    if value == 0 and input.dtype == torch.bool:
        value = False
    # torch.fill isn't typed to allow complex values
    output = torch.fill(output, value)  # type: ignore[arg-type]

    c_output = output
    for i in range(l_diff, l_inp):
        pad_idx = 2 * (l_inp - i - 1)
        if pad[pad_idx] > 0:
            c_output = c_output.narrow(
                i, pad[pad_idx], c_output.shape[i] - pad[pad_idx]
            )
        if pad[pad_idx + 1] > 0:
            c_output = c_output.narrow(i, 0, c_output.shape[i] - pad[pad_idx + 1])

    prims.copy_to(c_output, c_input)
    return output


def contiguous(
    a: Tensor, *, memory_format: torch.memory_format = torch.contiguous_format
) -> Tensor:
    check(
        memory_format != torch.preserve_format,
        lambda: "preserve memory format is unsupported by the contiguous operator",
    )

    if utils.is_contiguous_for_memory_format(a, memory_format=memory_format):
        return a

    return torch.clone(a, memory_format=memory_format)


@out_wrapper()
def dstack(tensors: TensorSequenceType) -> TensorLikeType:
    check(len(tensors) > 0, lambda: "dstack expects a non-empty TensorList")
    aligned_tensors = atleast_3d(*tensors)
    return cat(aligned_tensors, 2)


@register_decomposition(torch.ops.aten.expand, disable_meta=True)
def expand(a: Tensor, *shape) -> Tensor:
    # NOTE: cannot use utils.extract_shape_from_varargs here
    # because that also validates the shape, but the shape
    # given to expand may be "invalid"
    if len(shape) == 1 and isinstance(shape[0], Sequence):
        shape = tuple(shape[0])

    check(
        len(shape) >= len(a.shape),
        lambda: "expand: the requested shape has too few dimensions!",
    )

    offset = len(shape) - len(a.shape)
    shape_ = list(shape)
    for idx, x in enumerate(a.shape):
        offset_idx = idx + offset
        requested_length = shape[offset_idx]
        check(
            requested_length == x or x == 1 or requested_length == -1,
            lambda: f"expand: attempting to expand a dimension of length {x}!",
        )

        shape_[offset_idx] = requested_length if requested_length != -1 else x

    # At this point shape must be valid
    utils.validate_shape(shape_)

    return prims.broadcast_in_dim(
        a, shape_, tuple(range(offset, len(a.shape) + offset))
    )


def chunk(a: TensorLikeType, chunks: int, dim: int = 0) -> Tuple[TensorLikeType, ...]:
    if chunks <= 0:
        msg = "Expected at least one chunk, but got {0}!".format(chunks)
        raise ValueError(msg)

    dim = utils.canonicalize_dim(a.ndim, dim)
    length = a.shape[dim]
    chunk_size = math.ceil(length / chunks)
    full_chunks = math.floor(length / chunk_size)
    tail_chunk_size = length % chunk_size

    result = []
    for i in range(full_chunks):
        result.append(narrow(a, dim, i * chunk_size, chunk_size))

    if tail_chunk_size != 0:
        result.append(narrow(a, dim, full_chunks * chunk_size, tail_chunk_size))

    return tuple(result)


# Note: flatten, unlike prim.collapse and prim.collapse_view has an inclusive end_dim
# Note: flatten, unlike other shape operators, returns the input tensor on a no-op (unless
# a 0D tensor is flattened, in which case it's returned in 1D)
# CompositeImplicitAutograd - don't register decomp
def flatten(a: TensorLikeType, start_dim: int = 0, end_dim: int = -1) -> TensorLikeType:
    start_dim = utils.canonicalize_dim(a.ndim, start_dim)
    end_dim = utils.canonicalize_dim(a.ndim, end_dim)

    # Short-circuits on no-op
    if start_dim == end_dim and a.ndim != 0:
        return a

    # Tries to take a view
    # TODO: we could look at directing collapse_view to skip its meta function here (unsafe_collapse_view)
    new_shape, new_strides = prims._collapse_view_helper(a, start_dim, end_dim + 1)
    if new_shape is not None:
        return prims.collapse_view(a, start_dim, end_dim + 1)

    # Makes a copy if it can't make a view
    return prims.collapse(a, start_dim, end_dim + 1)


@register_decomposition(torch.ops.aten.flip)
def flip(a: TensorLikeType, dims: DimsSequenceType) -> TensorLikeType:
    if not isinstance(dims, tuple) and not isinstance(dims, list):
        raise ValueError("dims has to be a sequence of ints")
    dims = utils.canonicalize_dims(a.ndim, dims)  # type: ignore[assignment]
    utils.validate_no_repeating_dims(dims)
    return prims.rev(a, dims)


# CompositeImplicitAutograd - don't register decomp
def fliplr(a: TensorLikeType) -> TensorLikeType:
    if a.ndim < 2:
        raise RuntimeError("Input must be >= 2-d.")

    return flip(a, (1,))


# CompositeImplicitAutograd - don't register decomp
def flipud(a: TensorLikeType) -> TensorLikeType:
    if a.ndim < 1:
        raise RuntimeError("Input must be >= 1-d.")

    return flip(a, (0,))


# CompositeImplicitAutograd - don't register decomp
def narrow(a: TensorLikeType, dim: int, start: int, length: int) -> TensorLikeType:
    dim = utils.canonicalize_dim(a.ndim, dim)
    return prims.slice_in_dim(a, start, start + length, axis=dim)


def _normalize(
    a: Tensor, norm_dims: DimsType, eps: float
) -> Tuple[Tensor, Tensor, Tensor]:
    """Computes mean and 1/std of a tensor along norm_dims.

    Used as a helper function for normalization layers.

    Args:
        a (Tensor): input tensor
        norm_dims (DimsType): dimensions to normalize over
        eps (float): epsilon for numerical stability

    Returns:
        out (Tensor): normalized tensor.
        mean (Tensor): mean of the tensor along norm_dims.
        rstd (Tensor): 1/std of the tensor along norm_dims.
    """
    computation_dtype = utils.get_computation_dtype(a.dtype)
    a_acc = _maybe_convert_to_dtype(a, computation_dtype)
    assert isinstance(a_acc, TensorLike)  # to avoid mypy error for var_mean
    biased_var, mean = var_mean(a_acc, dim=norm_dims, unbiased=False, keepdim=True)
    rstd = torch.rsqrt(biased_var + eps)
    out = (a - mean) * rstd
    return out, mean, rstd


@register_decomposition(torch.ops.aten.native_layer_norm)
def native_layer_norm(
    input: Tensor,
    normalized_shape: ShapeType,
    weight: Optional[Tensor],
    bias: Optional[Tensor],
    eps: float,
) -> Tuple[Tensor, Tensor, Tensor]:
    normalized_ndim = len(normalized_shape)
    utils.check(
        normalized_ndim >= 1,
        lambda: "Expected normalized_shape to be at least 1-dimensional, i.e., "
        + "containing at least one element, but got normalized_shape = "
        + str(normalized_shape),
    )
    # torch.Size([1, 2, 3]) == [1, 2, 3] evaluates to False
    # while torch.Size([1, 2, 3]) == (1, 2, 3) is True
    # therefore we use tuple(normalized_shape)
    utils.check(
        weight is None or weight.shape == tuple(normalized_shape),
        lambda: "Expected weight to be of same shape as normalized_shape, but got "
        + "weight of shape "
        + str(weight.shape)  # type: ignore[union-attr]
        + " and normalized_shape = "
        + str(normalized_shape),
    )
    utils.check(
        bias is None or bias.shape == tuple(normalized_shape),
        lambda: "Expected bias to be of same shape as normalized_shape, but got "
        + "bias of shape "
        + str(bias.shape)  # type: ignore[union-attr]
        + " and normalized_shape = "
        + str(normalized_shape),
    )
    utils.check(
        input.ndim >= normalized_ndim
        and input.shape[(input.ndim - normalized_ndim) :] == tuple(normalized_shape),
        lambda: "Given normalized_shape="
        + str(normalized_shape)
        + ", expected input with shape "
        + str(normalized_shape)
        + ", but got input of size "
        + str(input.shape),
    )
    axis = input.ndim - normalized_ndim
    reduction_dims = list(range(axis, input.ndim))
    out, mean, rstd = _normalize(input, reduction_dims, eps)
    if weight is None and bias is not None:
        out = out + bias
    elif weight is not None and bias is None:
        out = out * weight
    elif weight is not None and bias is not None:
        out = out * weight + bias
    out = prims.convert_element_type(out, input.dtype)
    if input.device.type == "cpu":
        mean = prims.convert_element_type(mean, input.dtype)
        rstd = prims.convert_element_type(rstd, input.dtype)
    return (out, mean, rstd)


# TODO: Adding this as a meta function causes functorch tests to fail when compiled with debug mode.
# test/test_eager_transforms.py::TestFunctionalizeCPU::test_functionalize_fx_transpose_simple_cpu
@register_decomposition(torch.ops.aten.permute, disable_meta=True)
def permute(a: TensorLikeType, dims: DimsSequenceType) -> TensorLikeType:
    _permutation = utils.canonicalize_dims(a.ndim, dims)
    return prims.transpose(a, _permutation)


def _reshape_view_helper(
    a: TensorLikeType, shape: ShapeType, *, allow_copy: bool
) -> TensorLikeType:
    # NOTE: Reshape may be given a shape with a -1 length
    # This indicates that the dimension's length should be inferred
    # Creates a valid shape

    for idx in range(len(shape)):
        if shape[idx] == -1:
            # Verifies there's only one dimension of length -1 in the shape
            if shape.count(-1) > 1:
                msg = "Can only infer the length of one dimension, but got shape {0}!".format(
                    str(shape)
                )
                raise ValueError(msg)

            # TODO: improve error message
            if a.numel() > 0:
                length = reduce(
                    operator.floordiv, (x for x in shape if x != -1), a.numel()
                )
            else:
                msg = "Cannot reshape a tensor of zero elements into shape {0} because the unspecified length is ambiguous!".format(
                    str(shape)
                )
                raise ValueError(msg)

            shape = list(shape)
            shape[idx] = length
            break

    # Short-circuits if shape is the same
    utils.validate_shape(shape)
    if tuple(a.shape) == tuple(shape):
        return prims.view_of(a)

    numel = reduce(operator.mul, shape) if len(shape) > 0 else 1
    if a.numel() != numel:
        msg = "Attempting to reshape a tensor with shape {0} and {1} elements to a shape {2} with {3} elements!".format(
            str(a.shape), a.numel(), str(shape), numel
        )
        raise ValueError(msg)

    # Special-cases tensors with no elements
    if a.numel() == 0:
        return as_strided(a, shape, utils.make_contiguous_strides_for(shape))

    # Special-cases reshaping zero dim tensors
    if a.ndim == 0:
        _a = a
        for length in shape:
            assert length == 1
            _a = unsqueeze(_a, -1)
        return _a

    # Special-cases reshaping to zero dim tensors
    if len(shape) == 0:
        _a = a
        for length in a.shape:
            assert length == 1
            _a = squeeze(_a, -1)
        return _a

    # Handles general case: a 1+D tensor reshaped into a distinct 1+D shape

    # NOTE [Reshape Algorithm]
    # This algorithm works by attempting to greedily construct the desired dimensions in
    # the output shape, left to right. It does this by, conceptually, accumulating
    # dimensions of the original tensor, also left to right, until the dimension
    # can be constructed using prims.split_dim.
    # The algorithm also has special handling for tail squeezes/unsqueezes, like
    # if a reshape from (5, 5) to (5, 5, 1) or vice versa.
    #
    # This algorithm does not flatten the original tensor and then split dims as appropriate
    # because that would create copies more often than this algorithm. flatten is the only
    # operation below which can create a view or a copy, and while it prefers creating
    # views it may sometimes create a copy if the tensor's strides do not permit a view.
    # As a result, this algorithm tries to minimize flattening.
    #
    # Note that a better version of this algorithm may exist. Regions which could be
    # flattened without creating a copy can be identified in advance, and that might
    # allow fewer flatten calls or faster short-circuiting to make a copy.
    idx = 0
    a_ = a
    for length in shape:
        # Handles tail unsqueezes
        if idx >= a_.ndim:
            assert length == 1
            last_dim = a_.ndim - 1
            # NOTE: using split_dim instead of unsqueeze may seem silly here,
            # but it's necessary to get the strides correct
            a_ = prims.split_dim(a_, last_dim, a_.shape[last_dim])
            idx = idx + 1
            continue

        # Skips dimensions that are already the correct length
        if length == a_.shape[idx]:
            idx = idx + 1
            continue

        # Gathers enough original dimensions such that this new dimension can be created
        # Note that this accumulation will terminate because we've verified a and the shape
        # specify the same number of elements above
        accum = a_.shape[idx]
        end = idx
        while accum % length != 0:
            end = end + 1
            accum = accum * a_.shape[end]
        if end != idx:
            # NOTE: in this case multiple dimensions must be flatten to create the desired dimension
            # This flattening is why reshape sometimes creates a copy -- because flattening
            # may return a view of a copy

            # Checks if collapse can be a view and short-circuits to copying reshape if it can't
            new_shape, new_strides = prims._collapse_view_helper(a_, idx, end + 1)
            if new_shape is None:
                if allow_copy:
                    return prims.reshape(a, shape)

                msg = "Cannot view a tensor with shape {0} and strides {1} as a tensor with shape {2}!".format(
                    a.shape, a.stride(), shape
                )
                raise ValueError(msg)

            a_ = flatten(a_, idx, end)

        # Splits the (possibly flattened) dimension to create the desired dim length
        if accum != length:
            a_ = prims.split_dim(a_, idx, length)

        idx = idx + 1

    # Squeezes tail
    while idx < a_.ndim:
        assert a_.shape[idx] == 1
        a_ = squeeze(a_, idx)

    return a_


# TODO: Turn this into a decomposition (currently fails on reshape meta tests)
# CompositeImplicitAutograd - don't register decomp
def reshape(a: TensorLikeType, shape: ShapeType) -> TensorLikeType:
    return _reshape_view_helper(a, shape, allow_copy=True)


@register_decomposition(torch.ops.aten.roll)
def roll(
    a: TensorLikeType, shifts: DimsType, dims: DimsType = tuple()
) -> TensorLikeType:
    """Reference implementation of :func:`torch.roll`."""
    dims = utils.canonicalize_dims(a.ndim, dims)
    # ATen specifies int[1] type for shifts and dims which expands integers to tuples of length 1
    if not isinstance(shifts, Iterable):
        shifts = (shifts,)
    if not isinstance(dims, Iterable):
        dims = (dims,)

    # Avoid modulo by zero
    if a.numel() == 0:
        # Keeping this as ref for now as FakeTensor runs into some issues with complex tensors
        return clone(a)

    len_shifts = len(shifts)
    len_dims = len(dims)
    if len_shifts != 1 or len_dims != 1:
        if len_shifts == 0:
            raise RuntimeError("`shifts` required")
        # Takes care of the case when dims is not specified (default)
        # By default, the tensor is flattened before shifting, after which the original shape is restored
        if len_dims == 0 and len_shifts == 1:
            return torch.roll(torch.flatten(a), shifts, 0).view(a.shape)
        if len_shifts != len_dims:
            raise RuntimeError(
                f"shifts and dimensions must align. shifts: {len_shifts}, dims: {len_dims}"
            )
        assert len_dims > 1
        tail_shifts = shifts[1:]
        tail_dims = dims[1:]
        first_dim_rolled = torch.roll(a, shifts[0], dims[0])
        return torch.roll(first_dim_rolled, tail_shifts, tail_dims)

    # This path is taken when only one dimension is rolled
    # For example to get `first_dim_rolled` above
    dim = dims[0]
    size = a.shape[dim]
    start = (size - shifts[0]) % size
    t0 = torch.narrow(a, dim, start, size - start)
    t1 = torch.narrow(a, dim, 0, start)
    return torch.cat((t0, t1), dim)


@register_decomposition(torch.ops.aten.rot90)
def rot90(
    a: TensorLikeType, k: int = 1, dims: DimsSequenceType = (0, 1)
) -> TensorLikeType:
    """Reference implementation of :func:`torch.rot90`."""
    dims_ = utils.canonicalize_dims(a.ndim, dims)
    # Required to silence MyPy errors
    assert isinstance(dims_, (tuple, list))
    dims = dims_
    if len(dims) != 2:
        raise RuntimeError(
            f"expected total rotation dims == 2, but got dims = {len(dims)}"
        )
    if a.ndim < 2:
        raise RuntimeError(f"expected total dims >= 2, but got total dims = {a.ndim}")
    if dims[0] == dims[1]:
        raise RuntimeError(
            f"expected rotation dims to be different, but got dim0 = {dims[0]} and dim1 = {dims[1]}"
        )
    k = k % 4  # Rotation direction is from the second towards the first axis for k < 0
    if k == 1:
        return torch.transpose(torch.flip(a, (dims[1],)), dims[0], dims[1])
    elif k == 2:
        return torch.flip(a, dims)
    elif k == 3:
        return torch.transpose(torch.flip(a, (dims[0],)), dims[0], dims[1])
    else:
        return clone(a)


def _check_stack_inputs(tensors: TensorSequenceType) -> None:
    entry_shape = tensors[0].shape
    for i in range(1, len(tensors)):
        assert tensors[i].shape == entry_shape, (
            f"stack expects each tensor to be equal size, but got {entry_shape} at entry 0"
            f"and {tensors[i].shape} at entry {i}"
        )


@register_decomposition(torch.ops.aten.stack)
@out_wrapper()
def stack(tensors: TensorSequenceType, dim: int = 0) -> TensorLikeType:
    assert len(tensors) > 0, "stack expects a non-empty TensorList"
    wrapped_dim = utils.canonicalize_dim(tensors[0].ndim + 1, dim)
    # Refs need sparse support to check other condition
    if wrapped_dim < tensors[0].ndim:  # and not tensors[0].is_sparse:
        _check_stack_inputs(tensors)
        result_sizes = list(tensors[0].shape)
        result_sizes.insert(wrapped_dim, len(tensors))
        out = torch.cat(tensors, wrapped_dim)
        return out.view(result_sizes)

    # If dim == tensors[0].ndim, view cannot efficiently handle it
    return torch.cat([t.unsqueeze(wrapped_dim) for t in tensors], dim)


@out_wrapper()
def softmax(
    a: TensorLikeType,
    dim: int,
    *,
    dtype: Optional[torch.dtype] = None,
) -> TensorLikeType:
    result_dtype = dtype or a.dtype
    computation_dtype = utils.get_computation_dtype(a.dtype)
    a_ = _maybe_convert_to_dtype(a, computation_dtype)
    assert isinstance(a_, TensorLike)  # to avoid MyPy error for amax
    a_max = amax(a_, dim, keepdim=True)
    a_exp = exp(a_ - a_max)
    return _maybe_convert_to_dtype(
        true_divide(a_exp, sum(a_exp, dim, keepdim=True)), result_dtype
    )  # type: ignore[return-value]


# CompositeImplicitAutograd - don't register decomp
@out_wrapper()
def hstack(tensors: TensorSequenceType) -> TensorLikeType:
    check(len(tensors) > 0, lambda: "hstack expects a non-empty TensorList")
    aligned_tensors = atleast_1d(*tensors)
    if aligned_tensors[0].ndim == 1:
        return cat(aligned_tensors, 0)
    return cat(aligned_tensors, 1)


# CompositeImplicitAutograd - don't register decomp
@out_wrapper()
def vstack(tensors: TensorSequenceType) -> TensorLikeType:
    check(len(tensors) > 0, lambda: "vstack expects a non-empty TensorList")
    aligned_tensors = atleast_2d(*tensors)
    return cat(aligned_tensors, 0)


# Note: although squeeze is documented as having the out= kwarg it doesn't
@register_decomposition(torch.ops.aten.squeeze, disable_meta=True)
def squeeze(a: TensorLikeType, dim: Optional[int] = None) -> TensorLikeType:
    if dim is not None:
        dim = utils.canonicalize_dim(a.ndim, dim)
        # Short-circuits if the tensor has no dimensions
        if len(a.shape) == 0:
            assert dim == 0
            return prims.view_of(a)

        # Note: squeeze does not modify tensors when the given dim is not a dimension of length 1
        if a.shape[dim] != 1:
            return prims.view_of(a)
        return prims.squeeze(a, (dim,))

    dims = tuple(idx for idx in range(len(a.shape)) if a.shape[idx] == 1)
    return prims.squeeze(a, dims)


# Note: does not work with TensorMetas because of data-dependent control-flow
# CompositeImplicitAutograd - don't register decomp
def tensor_split(
    a: TensorLikeType,
    indices_or_sections: Union[Tensor, DimsType],
    dim: int = 0,
) -> Tuple[TensorLikeType, ...]:
    _dim = utils.canonicalize_dim(a.ndim, dim)
    if a.ndim == 0:
        msg = "tensor_split: received a rank zero tensor, but expected a tensor of rank one or greater!"
        raise ValueError(msg)

    # If indices_or_sections is a tensor, it must be a CPU Long tensor
    if isinstance(indices_or_sections, TensorLike):
        if not indices_or_sections.device.type == "cpu":
            msg = "tensor_split: if indices_or_sections is a tensor it must be on the CPU, but received one on {0}".format(
                indices_or_sections.device
            )
            raise ValueError(msg)
        if indices_or_sections.dtype != torch.long:
            msg = "tensor_split: if indices_or_sections is a tensor it must have long dtype, "
            " but received one with dtype {0}".format(indices_or_sections.dtype)
            raise ValueError(msg)

    # Case 0 -- indices_or_sections is an integer or a scalar tensor n and a is split along dim into n parts of equal-ish length
    if isinstance(indices_or_sections, int) or (
        isinstance(indices_or_sections, TensorLike) and indices_or_sections.ndim == 0
    ):
        sections: int = (
            indices_or_sections  # type: ignore[assignment]
            if isinstance(indices_or_sections, Number)
            else indices_or_sections.item()
        )

        if sections <= 0:
            msg = "tensor_split: number of sections must be greater than 0, but was {0}".format(
                sections
            )
            raise ValueError(msg)

        splits = []
        dim_size = a.shape[_dim]
        min_split_size = math.floor(dim_size / sections)
        num_splits_one_extra = dim_size % sections
        start_idx = 0
        for split_idx in range(sections):
            split_size = (
                min_split_size + 1
                if (split_idx < num_splits_one_extra)
                else min_split_size
            )
            s = prims.slice_in_dim(a, start_idx, start_idx + split_size, axis=_dim)
            splits.append(s)
            start_idx = start_idx + split_size

        return tuple(splits)
    # Case 1 -- indices_or_sections is a sequence of integers or a 1D tensor describing the splits
    else:
        indices = indices_or_sections
        if isinstance(indices_or_sections, TensorLike):
            if indices_or_sections.ndim != 1:
                msg = "tensor_split: non-scalar indices_or_sections tensors must have only one dimension, "
                "but received a tensor with {0} dimensions".format(
                    indices_or_sections.ndim
                )
                raise ValueError(msg)

            indices = indices_or_sections.tolist()

        splits = []
        start_idx = 0
        for x in indices:
            splits.append(prims.slice_in_dim(a, start_idx, x, axis=_dim))
            start_idx = x
        splits.append(prims.slice_in_dim(a, start_idx, a.shape[_dim], axis=_dim))
        return tuple(splits)


# CompositeImplicitAutograd - don't register decomp
def hsplit(
    a: TensorLikeType, indices_or_sections: DimsType
) -> Tuple[TensorLikeType, ...]:
    check(
        a.ndim >= 1,
        lambda: (
            "torch.hsplit requires a tensor with at least 1 dimension, but got a tensor with "
            + str(a.ndim)
            + " dimensions!"
        ),
    )
    dim = 0 if a.ndim == 1 else 1
    if isinstance(indices_or_sections, int):
        split_size = indices_or_sections
        check(
            (split_size != 0 and a.shape[dim] % split_size == 0),
            lambda: (
                "torch.hsplit attempted to split along dimension "
                + str(dim)
                + ", but the size of the dimension "
                + str(a.shape[dim])
                + " is not divisible by the split_size "
                + str(split_size)
                + "!"
            ),
        )
        return tensor_split(a, split_size, dim)

    check(
        isinstance(indices_or_sections, (list, tuple)),
        lambda: (
            "hsplit(): received an invalid combination of arguments. "
            "Expected indices_or_sections to be of type int, list of ints or tuple of ints "
            f"but got type {type(indices_or_sections)}"
        ),
        exc_type=TypeError,
    )

    split_sizes = indices_or_sections
    return tensor_split(a, split_sizes, dim)


# CompositeImplicitAutograd - don't register decomp
def vsplit(
    a: TensorLikeType, indices_or_sections: DimsType
) -> Tuple[TensorLikeType, ...]:
    check(
        a.ndim >= 2,
        lambda: (
            "torch.vsplit requires a tensor with at least 2 dimension, but got a tensor with "
            + str(a.ndim)
            + " dimensions!"
        ),
    )
    if isinstance(indices_or_sections, int):
        split_size = indices_or_sections
        check(
            (split_size != 0 and a.shape[0] % split_size == 0),
            lambda: (
                "torch.vsplit attempted to split along dimension 0 "
                + ", but the size of the dimension "
                + str(a.shape[0])
                + " is not divisible by the split_size "
                + str(split_size)
                + "!"
            ),
        )
        return tensor_split(a, split_size, 0)

    check(
        isinstance(indices_or_sections, (list, tuple)),
        lambda: (
            "vsplit(): received an invalid combination of arguments. "
            "Expected indices_or_sections to be of type int, list of ints or tuple of ints "
            f"but got type {type(indices_or_sections)}"
        ),
        exc_type=TypeError,
    )

    split_sizes = indices_or_sections
    return tensor_split(a, split_sizes, 0)


# CompositeImplicitAutograd - don't register decomp
def dsplit(a: TensorLikeType, sections: DimsType) -> TensorSequenceType:
    if a.ndim < 3:
        raise RuntimeError(
            f"torch.dsplit requires a tensor with at least 3 dimension, but got a tensor with {a.ndim} dimensions!"
        )
    if isinstance(sections, int) and (sections == 0 or a.shape[2] % sections != 0):
        raise RuntimeError(
            "torch._refs.dsplit attempted to split along dimension 2, "
            + f"but the size of the dimension {a.shape[2]} is not divisible by the split_size {sections}!"
        )
    return tensor_split(a, sections, 2)


@register_decomposition(torch.ops.aten.t.default, disable_meta=True)
def t(a: TensorLikeType):
    # TODO: Add sparse support
    # if a.is_sparse:
    #     sparse_dim = a.sparse_dim()
    #     dense_dim = a.dense_dim()
    #     if not (sparse_dim <= 2 and dense_dim == 0):
    #         raise RuntimeError(
    #             f"t() expects a tensor with <= 2 sparse and 0 dense dimensions, but got {sparse_dim} sparse and"
    #             f"{dense_dim} dense dimensions"
    #         )
    if a.ndim > 2:
        raise RuntimeError(
            f"t() expects a tensor with <= 2 dimensions, but self is {a.ndim}D"
        )
    return torch.transpose(a, 0, 0 if a.ndim < 2 else 1)


def transpose(a: TensorLikeType, dim0: int, dim1: int) -> TensorLikeType:
    _dim0, _dim1 = utils.canonicalize_dims(a.ndim, (dim0, dim1))  # type: ignore[misc]

    if a.ndim <= 1 or dim0 == dim1:
        return prims.view_of(a)

    _permutation = list(range(0, a.ndim))
    _permutation[_dim0] = _dim1
    _permutation[_dim1] = _dim0
    return prims.transpose(a, _permutation)


# Aliases for transpose
swap_axes = transpose


@register_decomposition(torch.ops.aten.unsqueeze, disable_meta=True)
def unsqueeze(a: TensorLikeType, dim: int) -> TensorLikeType:
    # Note that unsqueeze canonicalizes with rank + 1 because it allows
    # a new innermost dimension to be specified
    dim = utils.canonicalize_dim(a.ndim + 1, dim)
    return prims.expand_dims(a, (dim,))


# TODO: Turn this into a decomposition (currently fails on reshape meta tests)
@register_decomposition(torch.ops.aten.view, disable_meta=True)
def view(a: TensorLikeType, shape: ShapeType) -> TensorLikeType:
    return _reshape_view_helper(a, shape, allow_copy=False)


# CompositeImplicitAutograd - don't register decomp
def ravel(a: TensorLikeType) -> TensorLikeType:
    return reshape(a, (-1,))


@out_wrapper()
def empty(
    *shape,
    dtype: Optional[torch.dtype] = None,
    device: Optional[torch.device] = None,
    layout: Optional[torch.layout] = None,
    requires_grad: bool = False,
    pin_memory: bool = False,
    memory_format: torch.memory_format = torch.contiguous_format,
) -> TensorLikeType:
    check(
        memory_format != torch.preserve_format,
        lambda: "torch.empty: the Preserve memory format is not supported",
    )

    shape = utils.extract_shape_from_varargs(shape)

    if memory_format == torch.contiguous_format:
        strides = utils.make_contiguous_strides_for(shape)
    elif memory_format == torch.channels_last_3d:
        strides = utils.make_channels_last_3d_strides_for(shape)
    else:  # memory_format == torch.channels_last
        check(
            memory_format == torch.channels_last,
            lambda: f"torch.empty: received an unknown memory format {memory_format}!",
        )
        strides = utils.make_channels_last_2d_strides_for(shape)

    return torch.empty_strided(
        shape,
        strides,
        dtype=dtype,
        layout=layout,
        device=device,
        pin_memory=pin_memory,
        requires_grad=requires_grad,
    )


@register_decomposition(torch.ops.aten.new_empty)
def new_empty(
    a: TensorLikeType,
    size: ShapeType,
    *,
    dtype: Optional[torch.dtype] = None,
    layout: Optional[torch.layout] = None,
    device: Optional[torch.device] = None,
    pin_memory: bool = False,
) -> TensorLikeType:

    dtype = a.dtype if dtype is None else dtype
    device = a.device if device is None else device

    return torch.empty(
        size,
        dtype=dtype,
        device=device,
        pin_memory=pin_memory,
        layout=layout,
    )


@register_decomposition(torch.ops.aten.new_zeros)
def new_zeros(
    a: TensorLikeType,
    size: ShapeType,
    *,
    dtype: Optional[torch.dtype] = None,
    layout: Optional[torch.layout] = None,
    device: Optional[torch.device] = None,
    pin_memory: bool = False,
) -> TensorLikeType:
    r = a.new_empty(
        size, dtype=dtype, layout=layout, device=device, pin_memory=pin_memory
    )
    r.zero_()
    return r


@register_decomposition(torch.ops.aten.new_ones)
def new_ones(
    a: TensorLikeType,
    size: ShapeType,
    *,
    dtype: Optional[torch.dtype] = None,
    layout: Optional[torch.layout] = None,
    device: Optional[torch.device] = None,
    pin_memory: bool = False,
) -> TensorLikeType:
    r = a.new_empty(
        size, dtype=dtype, layout=layout, device=device, pin_memory=pin_memory
    )
    r.fill_(1)
    return r


@register_decomposition(torch.ops.aten.new_full)
def new_full(
    a: TensorLikeType,
    size: ShapeType,
    fill_value: NumberType,
    *,
    dtype: Optional[torch.dtype] = None,
    layout: Optional[torch.layout] = None,
    device: Optional[torch.device] = None,
    pin_memory: bool = False,
) -> TensorLikeType:
    r = a.new_empty(
        size, dtype=dtype, layout=layout, device=device, pin_memory=pin_memory
    )
    r.fill_(fill_value)  # type: ignore[arg-type]
    return r


def empty_like(
    a: TensorLikeType,
    *,
    dtype: Optional[torch.dtype] = None,
    device: Optional[torch.device] = None,
    layout: Optional[torch.layout] = None,
    requires_grad: bool = False,
    pin_memory: bool = False,
    memory_format: torch.memory_format = torch.preserve_format,
) -> TensorLikeType:

    dtype = a.dtype if dtype is None else dtype
    device = a.device if device is None else device

    strides: Tuple[int, ...]

    if memory_format != torch.preserve_format:
        return torch.empty(
            a.shape,
            dtype=dtype,
            layout=layout,
            device=device,
            requires_grad=requires_grad,
            pin_memory=pin_memory,
            memory_format=memory_format,
        )

    # memory_format == torch.preserve_format
    strides = utils.compute_elementwise_output_strides(a)
    return torch.empty_strided(
        a.shape,
        strides,
        dtype=dtype,
        layout=layout,
        device=device,
        pin_memory=pin_memory,
        requires_grad=requires_grad,
    )


@overload
def arange(
    end: NumberType,
    *,
    dtype: Optional[torch.dtype] = None,
    device: Optional[torch.device] = None,
    layout: torch.layout = torch.strided,
    pin_memory: bool = False,
    requires_grad: bool = False,
) -> TensorLikeType:
    pass


@overload
def arange(
    start: NumberType,
    end: NumberType,
    step: NumberType = 1,
    *,
    dtype: Optional[torch.dtype] = None,
    device: Optional[torch.device] = None,
    layout: torch.layout = torch.strided,
    pin_memory: bool = False,
    requires_grad: bool = False,
) -> TensorLikeType:
    pass


<<<<<<< HEAD
@register_decomposition(torch.ops.aten.arange)
@out_wrapper()
=======
# See https://github.com/pytorch/pytorch/issues/82364
# @register_decomposition(torch.ops.aten.arange)
# @out_wrapper()
@register_decomposition(
    [
        torch.ops.aten.arange.default,
        torch.ops.aten.arange.start,
        torch.ops.aten.arange.start_step,
    ]
)
>>>>>>> 1a20c693
def arange(
    a: Optional[NumberType] = None,
    b: Optional[NumberType] = None,
    step: NumberType = 1,
    *,
    dtype: Optional[torch.dtype] = None,
    device: Optional[torch.device] = None,
    layout: torch.layout = torch.strided,
    pin_memory: bool = False,
    requires_grad: bool = False,
) -> TensorLikeType:
    assert (a is not None and b is not None) or (a is not None and b is None)
    if a is not None and b is not None:
        return prims.arange(
            a,
            b,
            step,
            dtype=dtype,
            device=device,
            # layout=layout,
            # pin_memory=pin_memory,
            requires_grad=requires_grad,
        )
    elif a is not None and b is None:
        return prims.arange(
            0,
            a,
            step,
            dtype=dtype,
            device=device,
            # layout=layout,
            # pin_memory=pin_memory,
            requires_grad=requires_grad,
        )
    else:
        raise AssertionError()


@register_decomposition(torch.ops.aten.linspace)
@out_wrapper()
def linspace(
    start: NumberType,
    end: NumberType,
    steps: NumberType,
    *,
    dtype: Optional[torch.dtype] = None,
    device: Optional[torch.device] = None,
    layout: torch.layout = torch.strided,
    pin_memory: bool = False,
    requires_grad: bool = False,
) -> TensorLikeType:
    if dtype is None:
        dtype = torch.get_default_dtype()

    # NB: NumPy actually doesn't do this cast, but for this ref, I'd rather have this
    #     cast than not, because it allows us to always go into the precise path
    #     if dtype is integral and not worry about whether start/end are float
    if prims.utils.is_integer_dtype(dtype):
        if isinstance(start, float):
            start = int(start)
        if isinstance(end, float):
            end = int(end)

    if py_any(isinstance(arg, complex) for arg in (start, end, steps)):
        raise NotImplementedError
    assert not isinstance(start, complex) and not isinstance(end, complex)  # for mypy

    check(
        isinstance(steps, int),
        lambda: "steps must be int, not float",
        exc_type=TypeError,
    )
    assert isinstance(steps, int)  # for mypy
    check(steps >= 0, lambda: "number of steps must be non-negative")

    factory_kwargs = {
        "device": device,
        # "layout":layout,
        # "pin_memory":pin_memory,
        "requires_grad": requires_grad,
    }
    if steps == 0:
        ret = torch.full((0,), 0, dtype=dtype, **factory_kwargs)  # type: ignore[call-overload]
    elif steps == 1:
        ret = torch.full((1,), start, dtype=dtype, **factory_kwargs)  # type: ignore[call-overload]
    elif start == end:
        ret = torch.full((steps,), start, dtype=dtype, **factory_kwargs)  # type: ignore[call-overload]
    else:
        if prims.utils.is_integer_dtype(dtype):
            # We need to cast to int, so to avoid off-by-one issues
            # do the entire computation with ints when we can
            assert isinstance(start, int) and isinstance(end, int)
            step_size_x_denom = end - start
            eps = 1 if end > start else -1
            denom = steps - 1
            ret = prims.to_dtype(
                torch.arange(
                    start * denom,
                    end * denom + eps,
                    step_size_x_denom,
                    dtype=torch.int64,
                    **factory_kwargs,  # type: ignore[arg-type]
                )
                / denom,
                dtype,
            )
        else:
            step_size = (end - start) / (steps - 1)
            eps = step_size / 2
            ret = prims.to_dtype(
                torch.arange(  # type: ignore[call-overload]
                    start, end + eps, step_size, dtype=torch.float64, **factory_kwargs
                ),
                dtype,
            )

    return ret


@register_decomposition(torch.ops.aten.logspace)
@out_wrapper()
def logspace(
    start: NumberType,
    end: NumberType,
    steps: NumberType,
    base: NumberType = 10,
    *,
    dtype: Optional[torch.dtype] = None,
    device: Optional[torch.device] = None,
    layout: torch.layout = torch.strided,
    pin_memory: bool = False,
    requires_grad: bool = False,
) -> TensorLikeType:
    if dtype is None:
        dtype = torch.get_default_dtype()

    # NB: NumPy doesn't have this cast
    if prims.utils.is_integer_dtype(dtype):
        if isinstance(start, float):
            start = int(start)
        if isinstance(end, float):
            end = int(end)

    assert not isinstance(base, complex)  # for mypy
    if base < 0:
        raise NotImplementedError
    ret = torch.linspace(
        start,
        end,
        steps,
        dtype=torch.float64,
        device=device,
        layout=layout,
        pin_memory=pin_memory,
        requires_grad=requires_grad,
    )
    return prims.to_dtype(torch.pow(base, ret), dtype)


# NOTE: for convenience, shape can be a tuple of ints or a tuple containing a tuple of ints
@register_decomposition(torch.ops.aten.empty_strided)
def empty_strided(
    shape: Union[ShapeType, Tuple[ShapeType]],
    strides: StrideType,
    *,
    dtype: Optional[torch.dtype] = None,
    device: Optional[torch.device] = None,
    layout: Optional[torch.layout] = None,
    requires_grad: bool = False,
    pin_memory: bool = False,
) -> TensorLikeType:

    if pin_memory:
        raise NotImplementedError("PrimTorch doesn't support pinned memory")
    if layout is not None and layout is not torch.strided:
        raise NotImplementedError(f"PrimTorch doesn't support layout={layout}")

    shape = utils.extract_shape_from_varargs(shape)
    dtype = torch.get_default_dtype() if dtype is None else dtype
    device = torch.device("cpu") if device is None else device

    return prims.empty_strided(
        shape,
        strides,
        dtype=dtype,
        device=device,
        requires_grad=requires_grad,
    )


# TODO: missing kwargs (e.g. layout)
@out_wrapper()
def full(
    shape: ShapeType,
    fill_value: NumberType,
    *,
    dtype: torch.dtype,
    device: torch.device,
    requires_grad: bool,
) -> TensorLikeType:
    e = empty(shape, dtype=dtype, device=device, requires_grad=requires_grad)
    return fill(e, fill_value)


def full_like(
    a: TensorLikeType,
    fill_value: NumberType,
    *,
    dtype: Optional[torch.dtype] = None,
    device: Optional[torch.device] = None,
    requires_grad: bool = False,
) -> TensorLikeType:
    e = empty_like(a, dtype=dtype, device=device, requires_grad=requires_grad)
    return fill(e, fill_value)


ones = partial(full, fill_value=True)

ones_like = partial(full_like, fill_value=True)


# TODO: missing kwargs (e.g. layout)
def scalar_tensor(
    a: NumberType,
    *,
    dtype: Optional[torch.dtype] = None,
    device: Optional[torch.device] = None,
) -> TensorLikeType:
    dtype = dtype if dtype is not None else utils.type_to_dtype(type(a))
    device = device if device is not None else torch.device("cpu")
    return prims.scalar_tensor(a, dtype=dtype, device=device)


zeros = partial(full, fill_value=False)

zeros_like = partial(full_like, fill_value=False)


@register_decomposition(torch.ops.aten.uniform)
def uniform(
    shape: ShapeType,
    low: Union[bool, int, float] = 0.0,
    high: Union[bool, int, float] = 1.0,
    *,
    dtype: torch.dtype,
    device: DeviceLikeType,
) -> TensorLikeType:
    utils.validate_shape(shape)

    assert isinstance(low, (bool, int, float))
    assert isinstance(high, (bool, int, float))
    low = float(low)
    high = float(high)

    assert isinstance(dtype, torch.dtype)
    device = utils.canonicalize_device(device)

    return prims.uniform(shape, low=low, high=high, dtype=dtype, device=device)


def masked_fill(a: TensorLikeType, mask: TensorLikeType, value: TensorOrNumberLikeType):
    python_type = utils.dtype_to_type(a.dtype)
    if isinstance(value, Number):
        value_type = type(value)
    else:
        # NOTE: Could not use value = item(value) as it resulted in
        # RuntimeError: Cannot cast FakeTensor(cpu) to number
        value_ndim = value.ndim
        check(
            value_ndim == 0,
            lambda: f"only supports a 0-dimensional value tensor, but got tensor with {value_ndim} dimension",
        )
        value_type = utils.dtype_to_type(value.dtype)

    if value_type is complex:
        # only downcasting from complex to lower type is not allowed.
        # We allow casting `value` to lower type for other case
        # Eg. float -> int.
        # Ref: https://github.com/pytorch/pytorch/issues/79195
        check(
            utils.is_weakly_lesser_type(value_type, python_type),
            lambda: f"could not convert to type {python_type} without overflow",
        )

    # Since `where` allows type-promotion,
    # cast value to correct type before passing to `where`
    if isinstance(value, Number):
        return where(mask, python_type(value), a)

    assert isinstance(value, TensorLike)
    return where(mask, prims.to_dtype(value, a.dtype), a)


# CompositeImplicitAutograd - don't register decomp
def allclose(
    a: TensorLikeType,
    b: TensorLikeType,
    rtol: float = 1e-05,
    atol: float = 1e-08,
    equal_nan: bool = False,
) -> bool:
    """
    Reference implementation of torch.allclose
    """
    _check_close_args(name="torch.allclose", a=a, b=b, rtol=rtol, atol=atol)

    return bool(
        torch.all(torch.isclose(a, b, rtol=rtol, atol=atol, equal_nan=equal_nan)).item()
    )


# TODO: add OpInfo for torch.equal and refs.equal
def equal(a: TensorLikeType, b: TensorLikeType) -> bool:
    utils.check_same_device(a, b, allow_cpu_scalar_tensors=False)
    utils.check_same_dtype(a, b)

    # Shape check
    if a.ndim != b.ndim:
        return False

    for x, y in zip(a.shape, b.shape):
        if x != y:
            return False

    # Short-circuits if there are no elements to validate
    if a.numel() == 0:
        return True

    return item(all(eq(a, b)))  # type: ignore[return-value]


@out_wrapper(exact_dtype=True)
def norm(
    input: TensorLikeType,
    p: Optional[Union[float, str]] = "fro",
    dim: Optional[DimsType] = None,
    keepdim: bool = False,
    *,
    dtype: Optional[torch.dtype] = None,
) -> TensorLikeType:
    # In these cases we compute the "Frobenius norm"
    if (
        p == "fro" and (dim is None or isinstance(dim, int) or len(dim) <= 2)
    ) or p is None:
        p = 2
    if isinstance(dim, int):
        dim = [dim]
    if isinstance(p, str):
        # Here we either call the nuclear norm, or we call matrix_norm with some arguments
        # that will throw an error
        if dim is None:
            dim = tuple(range(input.ndim))
        return torch.linalg.matrix_norm(input, p, dim, keepdim, dtype=dtype)
    else:
        return torch.linalg.vector_norm(input, p, dim, keepdim, dtype=dtype)


@register_decomposition(torch.ops.aten.trace)
def trace(self: TensorLikeType) -> TensorLikeType:
    utils.check(
        self.ndim == 2, lambda: "expected a matrix, but got tensor with dim {self.ndim}"
    )
    return torch.sum(torch.diag(self, 0))


import torch._refs.fft
import torch._refs.linalg
import torch._refs.nn.functional
import torch._refs.special<|MERGE_RESOLUTION|>--- conflicted
+++ resolved
@@ -3138,10 +3138,6 @@
     pass
 
 
-<<<<<<< HEAD
-@register_decomposition(torch.ops.aten.arange)
-@out_wrapper()
-=======
 # See https://github.com/pytorch/pytorch/issues/82364
 # @register_decomposition(torch.ops.aten.arange)
 # @out_wrapper()
@@ -3152,7 +3148,6 @@
         torch.ops.aten.arange.start_step,
     ]
 )
->>>>>>> 1a20c693
 def arange(
     a: Optional[NumberType] = None,
     b: Optional[NumberType] = None,
