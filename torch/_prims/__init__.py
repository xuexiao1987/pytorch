--- conflicted
+++ resolved
@@ -7,15 +7,11 @@
 from typing import Any, Callable, List, Optional, Sequence, Tuple, Type, Union
 
 import torch
-<<<<<<< HEAD
-from torch import Tensor, _TypedStorage
-from torch._C import _get_default_device
-=======
->>>>>>> 752734a0
 
 import torch._prims_common as utils
 import torch.library
 from torch import _TypedStorage, Tensor
+from torch._C import _get_default_device
 from torch._prims_common import (
     check,
     DimsSequenceType,
