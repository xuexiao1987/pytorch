--- conflicted
+++ resolved
@@ -186,9 +186,6 @@
   for (auto* input : lc_node->inputs()) {
     auto new_input =
         need_new_input ? g->addInput()->copyMetadata(input) : input;
-<<<<<<< HEAD
-
-=======
     // This particular Concat operation concats along axis=0 and this requires
     // inputs to the node to have the same shape along dim-0. To ensure this,
     // unsqueeze nodes are added such that all shapes along dim-0 are 1.
@@ -201,7 +198,6 @@
         continue;
       }
     }
->>>>>>> 640c1be9
     Node* unsqueezed_node =
         createONNXUnsqueeze(g, new_node, new_input, 0, opset_version);
     unsqueezed_node->copyMetadata(lc_node);
