--- conflicted
+++ resolved
@@ -78,11 +78,8 @@
   return [this,
           tag_it = tags_.begin(),
           tensor_metadata_it = tensor_metadata_.begin(),
-<<<<<<< HEAD
+          tensor_size_it = tensor_sizes_.begin(),
           ivals_it = ivalues_.begin()]() mutable {
-=======
-          tensor_size_it = tensor_sizes_.begin()]() mutable {
->>>>>>> 511508b7
     struct Inputs out;
     bool terminate = false;
     while (!terminate && tag_it != tags_.end()) {
@@ -95,6 +92,7 @@
             out.shapes_.back().push_back(*tensor_size_it++);
           }
           out.tensor_metadata_.emplace_back(md);
+          out.ivalues_.emplace_back();
           out.dtypes_.emplace_back(scalarTypeToTypeMeta(md.dtype_).name());
         } break;
 
@@ -138,11 +136,8 @@
 void InputOutputEncoder::clear() {
   tags_.clear();
   tensor_metadata_.clear();
-<<<<<<< HEAD
+  tensor_sizes_.clear();
   ivalues_.clear();
-=======
-  tensor_sizes_.clear();
->>>>>>> 511508b7
 }
 
 namespace {
