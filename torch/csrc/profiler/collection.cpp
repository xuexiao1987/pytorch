#include <torch/csrc/profiler/collection.h>

#include <algorithm>
#include <functional>
#include <limits>
#include <memory>
#include <queue>
#include <type_traits>

#include <fmt/format.h>

#ifdef USE_KINETO
#include <libkineto.h>
#endif

#include <ATen/Context.h>
#include <ATen/record_function.h>
#include <c10/core/ScalarTypeToTypeMeta.h>
#include <c10/util/Exception.h>
#include <c10/util/flat_hash_map.h>
#include <c10/util/hash.h>
#include <c10/util/overloaded.h>
#include <torch/csrc/jit/runtime/interpreter.h>
#include <torch/csrc/profiler/kineto_shim.h>

namespace torch {
namespace profiler {
namespace impl {
using trace_ptr_t =
    std::unique_ptr<torch::profiler::impl::kineto::ActivityTraceWrapper>;

void InputOutputEncoder::push(c10::ArrayRef<const c10::IValue> values) {
  for (const auto& value : values) {
    if (value.isTensor()) {
      push(value.toTensor());
    } else if (value.isScalar()) {
      tags_.emplace_back(Tag::Scalar);
    } else if (value.isTensorList()) {
      tags_.emplace_back(Tag::TensorListBegin);
      // TODO: Skip TensorList for now.
      tags_.emplace_back(Tag::TERMINATOR);
    } else {
      tags_.emplace_back(Tag::Other);
    }
  }
  tags_.emplace_back(Tag::TERMINATOR);
}

void InputOutputEncoder::push(const at::Tensor& t) {
  if (t.defined()) {
    tags_.emplace_back(Tag::Tensor);
    const auto& sizes = t.sizes();
    const auto dim = sizes.size();
    TORCH_CHECK(
        dim <= std::numeric_limits<uint32_t>::max(),
        "Cannot profile Tensors of size > uint32 max. Got dim: ",
        dim);

    tensor_metadata_.emplace_back(
        /*ptr_=*/(void*)t.unsafeGetTensorImpl(),
        /*dtype_=*/t.scalar_type(),
        /*dim_=*/(uint32_t)dim,
        /*layout_=*/t.layout());

    for (const auto i : sizes) {
      tensor_sizes_.emplace_back(i);
    }
  } else {
    tags_.emplace_back(Tag::UndefinedTensor);
  }
}

// This is a custom-iterator-like getter to obtain input shapes and dtypes.
auto InputOutputEncoder::getNextShapesAndDtypes() {
  return [this,
          tag_it = tags_.begin(),
          tensor_metadata_it = tensor_metadata_.begin(),
          tensor_size_it = tensor_sizes_.begin()]() mutable {
    struct Inputs out;
    bool terminate = false;
    while (!terminate && tag_it != tags_.end()) {
      out.shapes_.emplace_back();
      switch (*tag_it) {
        case Tag::Tensor: {
          const auto& md = *tensor_metadata_it++;
          for (const auto _ : c10::irange(md.dim_)) {
            (void)_; // Suppress unused variable warning
            out.shapes_.back().push_back(*tensor_size_it++);
          }
          out.tensor_metadata_.emplace_back(md);
          out.dtypes_.emplace_back(scalarTypeToTypeMeta(md.dtype_).name());
        } break;

        case Tag::TensorListBegin:
          while (*(++tag_it) != Tag::TERMINATOR) {
            // TODO: Skip TensorLists for now.
          }
          out.dtypes_.emplace_back("TensorList");
          out.tensor_metadata_.emplace_back();
          break;

        case Tag::Scalar:
          out.dtypes_.emplace_back("Scalar");
          out.tensor_metadata_.emplace_back();
          break;

        case Tag::UndefinedTensor:
        case Tag::Other:
          out.dtypes_.emplace_back();
          out.tensor_metadata_.emplace_back();
          break;

        case Tag::TERMINATOR:
          // This marks the end of this op.
          out.shapes_.pop_back();
          terminate = true;
          break;

        default:
          break;
      }
      ++tag_it;
    }
    return out;
  };
}

void InputOutputEncoder::clear() {
  tags_.clear();
  tensor_metadata_.clear();
  tensor_sizes_.clear();
}

namespace {
// See `RecordQueue::getSubqueue()` for an overview of this cache.
struct SubQueueThreadCache {
  uint32_t key_;
  ThreadLocalSubqueue* ref_;
};

// The astute observer will note that this leaves a dangling reference; nothing
// in the teardown of `RecordQueue` or `ThreadLocalSubqueue` clears this value.
// (And the raw pointer in `SubQueueThreadCache` will not extend the lifetime
// of `*ref_`.) This is safe, however, because `getSubqueue` will check
// `sub_queue_cache_.key_` before attempting to access `ref_`, and if `key_`
// does not match the RecordQueue's *unique* `id_` it will evict
// `sub_queue_cache_` and fall back to a different mechanism.
std::atomic<uint32_t> queue_id_{0};
thread_local SubQueueThreadCache sub_queue_cache_{0, nullptr};
} // namespace

namespace python_tracer {
namespace {
GetFn get_fn;

struct NoOpPythonTracer : public PythonTracerBase {
  static NoOpPythonTracer& singleton() {
    static NoOpPythonTracer singleton_;
    return singleton_;
  }
  void start(RecordQueue*) override {}
  void stop() override {}
  void clear() override {}
  std::vector<std::shared_ptr<Result>> getEvents(
      std::function<time_t(approx_time_t)>,
      std::vector<CompressedEvent>&) override {
    return {};
  }
  ~NoOpPythonTracer() = default;
};
} // namespace

void registerTracer(GetFn get_tracer) {
  get_fn = get_tracer;
}

PythonTracerBase& PythonTracerBase::get() {
  if (get_fn == nullptr) {
    return NoOpPythonTracer::singleton();
  }
  return get_fn();
}
} // namespace python_tracer

namespace {
std::string toString(const ExtraFields<EventType::PyCall>& e) {
  if (e.module_.has_value()) {
    return fmt::format(
        "nn.Module: {}_{}", e.module_->cls_name_.str(), e.module_->id_);
  }
  return fmt::format(
      "{}({}): {}",
      e.callsite_.filename_.str(),
      e.callsite_.line_no_,
      e.callsite_.funcname_.str());
}

auto scopeToType(at::RecordScope scope) {
  return scope == at::RecordScope::USER_SCOPE
      ? libkineto::ActivityType::USER_ANNOTATION
      : libkineto::ActivityType::CPU_OP;
}

int64_t torchOpEndNS(
    const ExtraFields<EventType::TorchOp>& e,
    const bool finished,
    const std::weak_ptr<Result>& parent) {
  if (finished && e.end_time_ns_ == std::numeric_limits<time_t>::min()) {
    auto p = parent.lock();
    if (p) {
      return p->endTimeNS();
    }
  }
  return e.end_time_ns_;
}

auto kinetoEventCorrelationID(
    const ExtraFields<EventType::Kineto>& e,
    const std::weak_ptr<Result>& parent) {
  if (e.correlation_id_) {
    return e.correlation_id_;
  }
  auto p = parent.lock();
  return p ? p->correlationID() : 0;
}
} // namespace

#define ATTRIBUTE(event_type, expr)                  \
  [&](const ExtraFields<EventType::event_type>& e) { \
    (void)e;                                         \
    return expr;                                     \
  }

std::string Result::name() const {
  return visit(c10::overloaded(
      ATTRIBUTE(Allocation, std::string("[memory]")),
      ATTRIBUTE(OutOfMemory, std::string("[OutOfMemory]")),
      ATTRIBUTE(PyCall, toString(e)),
      ATTRIBUTE(PyCCall, std::string(e.function_name_.str())),
      [](const auto& e) -> std::string { return e.name_; }));
}

libkineto::ActivityType Result::kinetoType() const {
  return visit(c10::overloaded(
      ATTRIBUTE(TorchOp, scopeToType(e.scope_)),
      ATTRIBUTE(Backend, scopeToType(e.scope_)),
      ATTRIBUTE(Allocation, libkineto::ActivityType::CPU_INSTANT_EVENT),
      ATTRIBUTE(OutOfMemory, libkineto::ActivityType::CPU_INSTANT_EVENT),
      ATTRIBUTE(PyCall, libkineto::ActivityType::PYTHON_FUNCTION),
      ATTRIBUTE(PyCCall, libkineto::ActivityType::PYTHON_FUNCTION),
      ATTRIBUTE(Kineto, e.activity_type_)));
}

uint64_t Result::correlationID() const {
  return visit(c10::overloaded(
      ATTRIBUTE(TorchOp, e.correlation_id_),
      ATTRIBUTE(Kineto, kinetoEventCorrelationID(e, parent_)),
      [&](const auto&) -> uint64_t { return 0; }));
}

int64_t Result::endTimeNS() const {
  return visit(c10::overloaded(
      ATTRIBUTE(TorchOp, torchOpEndNS(e, finished_, parent_)),
      ATTRIBUTE(Backend, e.end_time_us_ * 1000),
      ATTRIBUTE(Allocation, start_time_ns_),
      ATTRIBUTE(OutOfMemory, start_time_ns_),
      ATTRIBUTE(Kineto, start_time_ns_ + e.duration_us_ * 1000),
      [&](const auto& e) -> int64_t { return e.end_time_ns_; }));
}

uint64_t Result::endTID() const {
  return visit(c10::overloaded(
      ATTRIBUTE(TorchOp, e.end_tid_),
      [&](const auto&) -> uint64_t { return start_tid_; }));
}

c10::DeviceType Result::deviceType() const {
  using torch::autograd::profiler::deviceTypeFromActivity;
  return visit(c10::overloaded(
      ATTRIBUTE(Allocation, e.device_type_),
      ATTRIBUTE(OutOfMemory, e.device_type_),
      ATTRIBUTE(Kineto, deviceTypeFromActivity(e.activity_type_)),
      [&](const auto&) { return c10::DeviceType::CPU; }));
}
#undef ATTRIBUTE

template <typename T, size_t ChunkSize>
ThreadLocalSubqueue::EventBlock<T, ChunkSize>::EventBlock() {
  static std::atomic<uint64_t> counter_{0};
  id_start_ = 1 + ChunkSize * counter_++;
}
template <class... Args>
std::pair<KinetoObserverContext::Event*, uint64_t> ThreadLocalSubqueue::OpList::
    emplace_back(Args&&... args) {
  maybe_grow();
  *next_ = {std::forward<Args>(args)...};
  auto corr_id = buffer_last_->correlation_id(next_);
  return {next_++, corr_id};
}
uint64_t ThreadLocalSubqueue::OpList::correlationID(const OpList::Iterator& e) {
  return e.address().first->correlation_id(&*e);
}

ThreadLocalSubqueue::ThreadLocalSubqueue(
    const uint64_t tid,
    const ProfilerConfig& config)
    : tid_{tid}, config_{config}, kineto_info_{kineto::kineto_ids()} {
  torch::profiler::impl::kineto::recordThreadInfo();
}

std::unique_ptr<KinetoObserverContext> ThreadLocalSubqueue::begin_op(
    const at::RecordFunction& fn) {
  KinetoObserverContext::Event* event;
  uint64_t corr_id;
  std::tie(event, corr_id) = op_events_.emplace_back(
      fn.seqNr(),
      fn.forwardThreadId(),
      fn.scope(),
      fn.isAsync(),
      fn.debugHandle(),
      fn.name());
  if (config_.report_input_shapes) {
    inputs_outputs_.push(fn.inputs());
  }
  if (fn.scope() == at::RecordScope::USER_SCOPE) {
    torch::profiler::impl::kineto::pushUserCorrelationId(corr_id);
  } else {
    torch::profiler::impl::kineto::pushCorrelationId(corr_id);
  }

#if !defined BUILD_LITE_INTERPRETER && !defined C10_MOBILE
  // backward nodes source range corresponds to the forward node
  // TODO: consider using C++ stack trace
  if (config_.with_stack && fn.scope() != at::RecordScope::BACKWARD_FUNCTION) {
    auto cs = torch::profiler::impl::prepareCallstack(jit::currentCallstack());
    jit_stack_.emplace_back(callstackStr(cs));
  }
  if (config_.with_modules &&
      fn.scope() != at::RecordScope::BACKWARD_FUNCTION) {
    jit_modules_.emplace_back(jit::currentModuleHierarchy());
  }
#endif
  if (config_.with_flops) {
    extra_args_.emplace_back(torch::profiler::impl::saveExtraArgs(fn));
  }

  auto out = std::make_unique<KinetoObserverContext>(event);

  if (config_.state == ProfilerState::KINETO_GPU_FALLBACK) {
    try {
      out->fallback_ = gpu_fallback_.emplace_back();
      torch::profiler::impl::cudaStubs()->record(
          nullptr, &out->fallback_->cuda_event_start_, nullptr);
    } catch (const std::exception& e) {
      LOG(WARNING) << "Failed to record CUDA event. " << e.what();
    }
  }

  event->start_time_ = torch::profiler::impl::getApproximateTime();
  event->allow_tf32_cublas_ = at::globalContext().allowTF32CuBLAS();
  return out;
}

RecordQueue::RecordQueue(
    const ProfilerConfig& config,
    std::set<ActivityType> activities)
    : id_(++queue_id_), config_{config}, activities_{activities} {
  if (tracePython()) {
    python_tracer::PythonTracerBase::get().start(this);
  }
}

bool RecordQueue::tracePython() const {
  return config_.with_stack && activities_.count(ActivityType::CPU);
}

ThreadLocalSubqueue* RecordQueue::getSubqueue() {
  // In the most common case, a thread will want to write to the same sub-queue
  // that it wrote to last call. The only time that isn't true is if:
  //  A) The profiler context has ended and we are in a new one.
  //  B) Two profilers are active in different TLS contexts, and this thread
  //     is a worker helping with intra-op parallelism.
  // Since we expect this to be the OVERWHELMINGLY common case (>99%), we add a
  // special thread_local cache so that we can skip the overall `flat_hash_map`
  // (and corresponding lock).
  if (id_ == sub_queue_cache_.key_) {
    return sub_queue_cache_.ref_;
  }

  const auto tid = at::RecordFunction::currentThreadId();
  std::lock_guard<std::mutex> guard(sub_queue_mutex_);
  auto it = sub_queues_.find(tid);
  if (it == sub_queues_.end()) {
    it = sub_queues_
             .emplace(tid, std::make_unique<ThreadLocalSubqueue>(tid, config_))
             .first;
  }

  sub_queue_cache_ = SubQueueThreadCache{id_, it->second.get()};
  return it->second.get();
}

void RecordQueue::stop() {
  if (tracePython()) {
    python_tracer::PythonTracerBase::get().stop();
  }
}

namespace {
template <typename T>
auto steal_or_default(T& it) {
  if (it.exhausted()) {
    return typename T::value_type();
  } else {
    auto result = std::move(*it);
    ++it;
    return result;
  }
}

void mark_finished(std::shared_ptr<Result>& r) {
  TORCH_INTERNAL_ASSERT(!r->finished_, r->name());
  r->finished_ = true;
  TORCH_INTERNAL_ASSERT(r->endTimeNS() >= r->start_time_ns_, r->name());
}

static constexpr const char* indexKey = "Profiler Event Index";

void passEventsToKineto(
    const std::vector<std::shared_ptr<Result>>& results,
    uint64_t start_time_us,
    uint64_t end_time_us) {
  using namespace torch::profiler::impl::kineto;
  TraceWrapper cpu_trace(start_time_us, "PyTorch Profiler");

  // Generate Kineto events for each event recorded by the PyTorch profiler.
  for (const auto i : c10::irange(results.size())) {
    const auto& e = results[i];
    const auto* activity = cpu_trace.addCPUActivity(
        e->name(),
        e->kinetoType(),
        e->kineto_info_,
        e->correlationID(),
        e->start_time_ns_ / 1000,
        e->endTimeNS() / 1000);

    TORCH_INTERNAL_ASSERT(activity || !kKinetoAvailable);
    if (activity) {
      addMetadata(activity, indexKey, std::to_string(i));
    }
  }

  // Kineto adds the events that it collected.
  cpu_trace.transferCpuTrace(end_time_us);
}

#ifdef USE_KINETO
// There are two mechanisms that we use to connect Profiler and Kineto events.
// The first is the correlation ID. The profiler pushes a unique integer at the
// start of an op and pops it at the end. Kineto then associates the events
// that it collects with that correlation ID and sets the linked activity of
// the events that it collected to point to the profiler op.
//
// However, this is not a sufficient description because it does not retain
// dependency information between kineto ops. Consider a call to `torch.add`.
// Three events will be collected:
//   `aten::add`          (TorchOp, collected by profiler)
//   `cudaLaunchKernel`   (CUDA runtime event, collected by Kineto)
//   `at::vectorized_...` (GPU kernel, collected by Kineto)
// If we only relied on correlation IDs we would set both Kineto events as
// children of the `at::add`, rather than the correct
//   `at::add -> cudaLaunchKernel -> at::vectorized_...`
//
// Kineto surfaces this information through a second concept called a "flow".
// In this example, the `cudaLaunchKernel` event is the start of a flow and the
// GPU kernel has the same flow id but is not a start event. Thus, when merging
// the Kineto events into the call tree we first add all events which are flow
// start nodes. We then merge the rest, trying to pair them with flow starts
// and falling back to correlation ID if necessary. For any nodes without
// linked events the caller is determined using the normal tree construction
// algorithm.
class TransferEvents {
  using itrace_t = libkineto::ITraceActivity;
  using activity_t = torch::profiler::impl::kineto::activity_t;

 public:
  TransferEvents(
      std::vector<std::shared_ptr<Result>>& results,
      trace_ptr_t& trace)
      : results_{results} {
    auto* trace_activities_ptr = trace->get()->activities();
    TORCH_INTERNAL_ASSERT(trace_activities_ptr != nullptr);
    trace_activities_ = *trace_activities_ptr;
    reassociate();
    extractEventsFromTrace();
    setParents();
  }

 private:
  static long long extractIndex(const std::string& metadata_json) {
    static const auto prefix = fmt::format("\"{}\": ", indexKey);
    auto pos = metadata_json.find(prefix);
    return (pos == std::string::npos) ? unmatchedIndex : [&]() {
      auto end = metadata_json.find(",", pos);
      end = (end == std::string::npos) ? metadata_json.size() : end;
      return std::stoll(metadata_json.substr(pos + prefix.size(), end));
    }();
  }

  std::shared_ptr<Result> lookup(const itrace_t* key) {
    if (key == nullptr) {
      return nullptr;
    }

    // First check the map.
    auto it = kineto_events_.find(key);
    if (it != kineto_events_.end()) {
      return it->second;
    }

    // Then fallback to the encoded metadata.
    const auto index = extractIndex(key ? key->metadataJson() : "");
    if (index != unmatchedIndex) {
      auto out = results_.get().at(index);
      kineto_events_[key] = out;
      return out;
    }

    // And finally give up.
    return nullptr;
  }

  void reassociate() {
    // Match profiler events with the corresponding kineto events. Kineto may
    // have moved or copied the activities, so we have to recover the
    // relationship between `libkineto::ITraceActivity` and `Result`.
    for (const auto* activity : trace_activities_) {
      TORCH_INTERNAL_ASSERT(activity != nullptr);
      auto e = lookup(activity);
      if (e != nullptr) {
        TORCH_INTERNAL_ASSERT(e->kineto_activity_ == nullptr);
        e->kineto_activity_ = static_cast<const activity_t*>(activity);
      }
    }
    if (results_.get().size() != kineto_events_.size()) {
      TORCH_WARN(fmt::format(
          "Failed to recover relationship between all profiler and kineto events: "
          "{} vs. {}  reassociated.",
          results_.get().size(),
          kineto_events_.size()));
    }
  }

  std::shared_ptr<Result> resultFromActivity(const itrace_t* activity) {
    TORCH_INTERNAL_ASSERT(activity != nullptr);

    // Kineto is inconsistent with types, so we have to cast to int32.
    torch::profiler::impl::kineto::DeviceAndResource device_and_resource{
        static_cast<int32_t>(activity->deviceId()),
        static_cast<int32_t>(activity->resourceId())};

    auto event = Result::create(
        activity->timestamp() * 1000,
        noTID, // Placeholder
        device_and_resource,
        ExtraFields<EventType::Kineto>{
            activity->name(),
            activity->duration(),
            static_cast<uint64_t>(activity->correlationId()),
            activity->type(),
            {/*id=*/static_cast<uint32_t>(activity->flowId()),
             /*type=*/static_cast<uint32_t>(activity->flowType()),
             /*start=*/activity->flowStart()}});

    // NB: It's tempting to set `event->kineto_activity_`; however we can only
    // guarantee that the events we passed to Kineto are of type
    // `GenericTraceActivity`. Others may derive from ITraceActivity and thus
    // are not safe to cast.
    return event;
  }

  std::shared_ptr<Result> toResult(const itrace_t* activity) {
    auto e = lookup(activity);

    // Until we are very sure that we can reassociate kineto and profiler
    // events we need to be very defensive.
    const auto type = activity->type();
    if (e == nullptr &&
        (type == libkineto::ActivityType::CPU_OP ||
         type == libkineto::ActivityType::CPU_INSTANT_EVENT ||
         type == libkineto::ActivityType::USER_ANNOTATION ||
         type == libkineto::ActivityType::PYTHON_FUNCTION)) {
      TORCH_WARN_ONCE(
          "Detected an event which was likely passed to kineto by the PyTorch "
          "profiler, but is not present in the set of known events: ",
          activity->name(),
          " This most likely means that Kineto has not "
          "maintained address stability for this event. Please report this to "
          "the PyTorch team.");
      return nullptr;
    }

    if (e == nullptr) {
      e = resultFromActivity(activity);
      results_.get().push_back(e);
      kineto_events_[activity] = e;
    }
    return e;
  }

  void extractEventsFromTrace() {
    for (const auto* activity : trace_activities_) {
      auto e = toResult(activity);
      const auto* linked_activity = activity->linkedActivity();
      if (e && linked_activity) {
        e->visit(c10::overloaded(
            [&](ExtraFields<EventType::Kineto>& i) {
              i.linked_activity_ = toResult(linked_activity);
            },
            [](auto&) { TORCH_INTERNAL_ASSERT(false); }));
      }
    }
  }

  void setKinetoTID(
      std::shared_ptr<Result>& r,
      std::shared_ptr<Result> parent) {
    r->visit(c10::overloaded(
        [&](ExtraFields<EventType::Kineto>& i) {
          TORCH_INTERNAL_ASSERT(r->start_tid_ == noTID);
          r->start_tid_ = parent ? parent->start_tid_
                                 : at::RecordFunction::currentThreadId();
        },
        [](auto&) {}));

    for (auto& child : r->children_) {
      setKinetoTID(child, r);
    }
  }

  void setParents() {
    // First pass: Collect start events and set parent to linked event.
    ska::flat_hash_map<int, std::shared_ptr<Result>> flow_map;
    for (auto& e : results_.get()) {
      TORCH_INTERNAL_ASSERT(e != nullptr);
<<<<<<< HEAD
      e->visit(c10::overloaded(
          [&](const ExtraFields<EventType::Kineto>& i) {
            if (i.flow.type == libkineto::kLinkAsyncCpuGpu && i.flow.start) {
              auto inserted = flow_map.insert({i.flow.id, e});
              TORCH_INTERNAL_ASSERT(inserted.second);
            }
            TORCH_INTERNAL_ASSERT(e->parent_.expired());
            e->parent_ = i.linked_activity_;
          },
          [](const auto&) {}));
=======
      auto f = [&](const ExtraFields<EventType::Kineto>& i) {
        if (i.flow.type == libkineto::kLinkAsyncCpuGpu && i.flow.start) {
          auto inserted = flow_map.insert({i.flow.id, e});
#ifdef USE_ROCM
          if (inserted.second) {
            TORCH_WARN_ONCE(
                "ROCTracer produced duplicate flow start: ", i.flow.id);
          }
#else // USE_ROCM
          TORCH_INTERNAL_ASSERT(inserted.second);
#endif // USE_ROCM
        }
        TORCH_INTERNAL_ASSERT(e->parent_.expired());
        e->parent_ = i.linked_activity_;
      };
      c10::visit(c10::overloaded(f, [](const auto&) {}), e->extra_fields_);
>>>>>>> 7619fca0
    }

    // Second pass
    for (auto& e : results_.get()) {
      e->visit(c10::overloaded(
          [&](const ExtraFields<EventType::Kineto>& i) {
            // Flow takes priority over linked event.
            const auto it = flow_map.find(i.flow.id);
            if (it != flow_map.end() &&
                i.flow.type == libkineto::kLinkAsyncCpuGpu && !i.flow.start) {
              e->parent_ = it->second;
            }

            // If a parent was set we have to do some bookkeeping.
            auto parent = e->parent_.lock();
            if (parent) {
              parent->children_.push_back(e);
              mark_finished(e);
            }
          },
          [](const auto&) {}));
    }

    // Set TIDs now that we have established lineage.
    for (auto& e : results_.get()) {
      if (e->parent_.expired()) {
        setKinetoTID(e, nullptr);
      }
    }
  }

  static constexpr long long unmatchedIndex = -1;
  static constexpr auto noTID = std::numeric_limits<uint64_t>::max();
  std::reference_wrapper<std::vector<std::shared_ptr<Result>>> results_;
  std::vector<const itrace_t*> trace_activities_;
  ska::flat_hash_map<const itrace_t*, std::shared_ptr<Result>> kineto_events_;
};
#else
class TransferEvents {
 public:
  template <class... Args>
  TransferEvents(Args&&...) {}
};
#endif

trace_ptr_t addKinetoEvents(
    std::vector<std::shared_ptr<Result>>& results,
    uint64_t start_time_us,
    uint64_t end_time_us,
    const ProfilerConfig& config) {
  using namespace torch::profiler::impl::kineto;
  passEventsToKineto(results, start_time_us, end_time_us);

  // In on demand mode kineto is directly controlled by other machinery.
  if (config.state == ProfilerState::KINETO_ONDEMAND) {
    return nullptr;
  }

  auto trace = std::make_unique<ActivityTraceWrapper>(stopTrace());
  TORCH_INTERNAL_ASSERT(trace || !kKinetoAvailable);
  TransferEvents transfer{results, trace};
  return trace;
}

struct EvaluateFunctionVisitor {
  void operator()(
      ExtraFields<EventType::TorchOp>& first,
      ExtraFields<EventType::TorchOp>& second) {
    if (first.scope_ == at::RecordScope::FUNCTION &&
        second.scope_ == at::RecordScope::BACKWARD_FUNCTION &&
        first.name_.rfind("autograd::engine::evaluate_function: ", 0) == 0) {
      first.sequence_number_ = second.sequence_number_;
      first.forward_tid_ = second.forward_tid_;
    }
  }

  template <typename T0, typename T1>
  void operator()(T0&, T1&) {}
};

void set_autograd_evaluate(std::vector<std::shared_ptr<Result>>& results) {
  auto end = results.size() > 2 ? results.end() - 1 : results.begin();
  for (auto it = results.begin(); it < end; ++it) {
    if ((*it)->start_tid_ == (*(it + 1))->start_tid_) {
      c10::visit(
          EvaluateFunctionVisitor(),
          (*it)->extra_fields_,
          (*(it + 1))->extra_fields_);
    }
  }
}

using result_ptr_t = std::shared_ptr<Result>;
struct ResultGreater {
  bool operator()(const result_ptr_t& a, const result_ptr_t& b) const {
    return a->endTimeNS() > b->endTimeNS();
  }
};

void build_tree(std::vector<std::shared_ptr<Result>>& events) {
  set_autograd_evaluate(events);
  std::stable_sort(
      events.begin(), events.end(), [](const auto& a, const auto& b) {
        return a->start_time_ns_ < b->start_time_ns_;
      });

  using op_fields = ExtraFields<EventType::TorchOp>;
  ska::flat_hash_map<uint64_t, std::shared_ptr<Result>> stacks;
  std::priority_queue<result_ptr_t, std::vector<result_ptr_t>, ResultGreater>
      end_events_;

  auto push_event = [&stacks, &end_events_](std::shared_ptr<Result>& event) {
    // Kineto builds subtrees using correlation ids and flows, so some Kineto
    // events are already marked finished before the main tree building
    // algorithm. It's fine to ignore them; the root event of these subtrees
    // not a Kineto op and will be handled normally.
    if (c10::holds_alternative<ExtraFields<EventType::Kineto>>(
            event->extra_fields_) &&
        event->finished_) {
      return;
    }

    TORCH_INTERNAL_ASSERT(event->parent_.expired());
    for (const auto& child : event->children_) {
      TORCH_INTERNAL_ASSERT(child->finished_);
    }
    TORCH_INTERNAL_ASSERT(!event->finished_);

    auto parent_it = stacks.find(event->start_tid_);
    if (parent_it == stacks.end()) {
      auto fwd_tid = event->visit(c10::overloaded(
          [](const op_fields& i) { return i.forward_tid_; },
          [](const auto&) -> uint64_t { return 0; }));
      if (fwd_tid) {
        parent_it = stacks.find(fwd_tid);
      }
    }

    if (parent_it != stacks.end()) {
      event->parent_ = parent_it->second;
      parent_it->second->children_.push_back(event);
    }

    if (event->endTimeNS() > event->start_time_ns_) {
      stacks[event->start_tid_] = event;
      end_events_.push(event);
    } else if (event->endTimeNS() == std::numeric_limits<time_t>::min()) {
      // We use min time to indicate the lack of a termination event, so if we
      // encounter such a case we don't push to `end_events_`.
      stacks[event->start_tid_] = event;
    } else {
      mark_finished(event);
    }
  };

  auto pop_event = [&stacks](std::shared_ptr<Result> event) {
    if (event->finished_) {
      // This event was marked finished by a previous `pop_event` call.
      return;
    }

    auto start_tid = event->start_tid_;
    auto frame = stacks.at(start_tid);

    while (frame.get() != event.get()) {
      TORCH_INTERNAL_ASSERT(frame != nullptr);
      mark_finished(frame);
      TORCH_INTERNAL_ASSERT(!frame->parent_.expired());
      frame = frame->parent_.lock();
    }

    mark_finished(event);
    stacks.erase(start_tid);
    auto new_frame = event->parent_.lock();
    if (new_frame != nullptr) {
      stacks[start_tid] = new_frame;
    }
  };

  // Stack replay loop.
  for (auto& event : events) {
    while (!end_events_.empty() &&
           end_events_.top()->endTimeNS() < event->start_time_ns_) {
      pop_event(end_events_.top());
      end_events_.pop();
    }
    push_event(event);
  }

  // Cleanup remaining exit events.
  while (!end_events_.empty()) {
    pop_event(end_events_.top());
    end_events_.pop();
  }
}
} // namespace

std::pair<
    std::vector<std::shared_ptr<Result>>,
    std::unique_ptr<torch::profiler::impl::kineto::ActivityTraceWrapper>>
RecordQueue::getRecords(
    std::function<time_t(approx_time_t)> time_converter,
    uint64_t start_time_us,
    uint64_t end_time_us) {
  auto converter = [&](approx_time_t t) {
    return t == std::numeric_limits<approx_time_t>::min()
        ? std::numeric_limits<time_t>::min()
        : time_converter(t);
  };
  std::vector<std::shared_ptr<Result>> out;
  std::vector<python_tracer::CompressedEvent> python_enters;
  for (auto& subqueue_it : sub_queues_) {
    auto& queue = *subqueue_it.second;
    for (auto& i : queue.backend_events_) {
      auto start_time = i.start_time_us_;
      out.emplace_back(Result::create(
          /*start_time_ns_=*/start_time * 1000,
          /*start_tid_=*/queue.tid(),
          /*kineto_info_=*/queue.kineto_info(),
          /*extra_fields_=*/std::move(i)));
    }
    queue.backend_events_.clear();

    auto input_getter = queue.inputs_outputs_.getNextShapesAndDtypes();
    auto jit_stack_it = queue.jit_stack_.begin();
    auto jit_module_it = queue.jit_modules_.begin();
    auto extra_args_it = queue.extra_args_.begin();
    auto gpu_fallback_it = queue.gpu_fallback_.begin();
    for (auto event = queue.op_events_.begin(); event != queue.op_events_.end();
         ++event) {
      auto& i = *event;
      auto start_time = converter(i.start_time_);
      out.emplace_back(Result::create(
          start_time,
          /*start_tid_=*/queue.tid(),
          /*kineto_info_=*/queue.kineto_info(),
          /*extra_fields_=*/
          ExtraFields<EventType::TorchOp>(
              std::move(i.basic_fields_),
              ThreadLocalSubqueue::OpList::correlationID(event),
              converter(i.end_time_),
              input_getter(),
              steal_or_default(jit_stack_it),
              steal_or_default(jit_module_it),
              steal_or_default(extra_args_it),
              steal_or_default(gpu_fallback_it),
              i.allow_tf32_cublas_)));
    }
    queue.op_events_.clear();
    queue.inputs_outputs_.clear();
    queue.jit_stack_.clear();
    queue.jit_modules_.clear();
    queue.extra_args_.clear();
    queue.gpu_fallback_.clear();

    for (auto& i : queue.allocations_) {
      auto start_time = converter(i.start_time_);
      out.emplace_back(Result::create(
          start_time,
          /*start_tid_=*/queue.tid(),
          /*kineto_info_=*/queue.kineto_info(),
          /*extra_fields_=*/std::move(i)));
    }
    queue.allocations_.clear();
    for (auto& i : queue.ooms_) {
      auto start_time = converter(i.start_time_);
      out.emplace_back(Result::create(
          start_time,
          /*start_tid_=*/queue.tid(),
          /*kineto_info_=*/queue.kineto_info(),
          /*extra_fields_=*/std::move(i)));
    }
    queue.ooms_.clear();

    for (auto& i : queue.py_calls_) {
      python_enters.push_back(
          {i.first, queue.tid(), queue.kineto_info(), converter(i.second)});
    }
  }

  if (tracePython()) {
    auto& tracer = python_tracer::PythonTracerBase::get();
    for (auto i : tracer.getEvents(converter, python_enters)) {
      out.push_back(i);
    }
    tracer.clear();
  }

  auto trace = addKinetoEvents(out, start_time_us, end_time_us, config_);
  build_tree(out);
  return {out, std::move(trace)};
}

} // namespace impl
} // namespace profiler
} // namespace torch<|MERGE_RESOLUTION|>--- conflicted
+++ resolved
@@ -643,35 +643,23 @@
     ska::flat_hash_map<int, std::shared_ptr<Result>> flow_map;
     for (auto& e : results_.get()) {
       TORCH_INTERNAL_ASSERT(e != nullptr);
-<<<<<<< HEAD
       e->visit(c10::overloaded(
           [&](const ExtraFields<EventType::Kineto>& i) {
             if (i.flow.type == libkineto::kLinkAsyncCpuGpu && i.flow.start) {
               auto inserted = flow_map.insert({i.flow.id, e});
+#ifdef USE_ROCM
+              if (inserted.second) {
+                TORCH_WARN_ONCE(
+                    "ROCTracer produced duplicate flow start: ", i.flow.id);
+              }
+#else // USE_ROCM
               TORCH_INTERNAL_ASSERT(inserted.second);
+#endif // USE_ROCM
             }
             TORCH_INTERNAL_ASSERT(e->parent_.expired());
             e->parent_ = i.linked_activity_;
           },
           [](const auto&) {}));
-=======
-      auto f = [&](const ExtraFields<EventType::Kineto>& i) {
-        if (i.flow.type == libkineto::kLinkAsyncCpuGpu && i.flow.start) {
-          auto inserted = flow_map.insert({i.flow.id, e});
-#ifdef USE_ROCM
-          if (inserted.second) {
-            TORCH_WARN_ONCE(
-                "ROCTracer produced duplicate flow start: ", i.flow.id);
-          }
-#else // USE_ROCM
-          TORCH_INTERNAL_ASSERT(inserted.second);
-#endif // USE_ROCM
-        }
-        TORCH_INTERNAL_ASSERT(e->parent_.expired());
-        e->parent_ = i.linked_activity_;
-      };
-      c10::visit(c10::overloaded(f, [](const auto&) {}), e->extra_fields_);
->>>>>>> 7619fca0
     }
 
     // Second pass
