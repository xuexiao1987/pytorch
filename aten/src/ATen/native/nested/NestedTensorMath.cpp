#include <ATen/native/nested/NestedTensorMath.h>

#include <ATen/ATen.h>
#include <ATen/AccumulateType.h>
#include <ATen/NamedTensorUtils.h>
#include <ATen/WrapDimUtils.h>
#include <ATen/core/op_registration/op_registration.h>
#include <ATen/native/layer_norm.h>
#include <ATen/NestedTensorImpl.h>
#include <c10/core/DispatchKey.h>
#include <ATen/native/nested/NestedTensorMath.h>

namespace at {
namespace native {

namespace {
template <typename Func>
Tensor map_nt(const Tensor& nt, Func f) {
  auto* nt_impl = get_nested_tensor_impl(nt);
  const auto& sizes = nt_impl->get_nested_size_tensor();
  return at::detail::make_tensor<NestedTensorImpl>(f(nt_impl->get_buffer()), sizes);
}

c10::optional<int64_t> maybe_get_consistent_last_dim_of_nested_tensor(
    const NestedTensorImpl& nt) {
  const auto& sizes = nt.get_nested_size_tensor();
  // The last entry in every row of sizes must be the same.
  const auto& last_dims = sizes.select(1, -1);
  const auto last_dims_accessor = last_dims.packed_accessor64<int64_t, 1>();
  // REVIEW: this can't be the most efficient and concise way to
  // write this check, can it?
  const auto last_dim_value = last_dims_accessor[0];
  for (const auto i : c10::irange(1, last_dims.numel())) {
    if (last_dims_accessor[i] != last_dim_value) {
      return c10::nullopt;
    }
  }
  return last_dim_value;
}

int64_t num_bytes(IntArrayRef sizes) {
  // 0-dim Tensors have torch.Size of .size() 0, but carry 1 memory.
  // Empty 1-dim Tensors (torch.tensor([])) have torch.Size of .size() 1,
  // but carry 0 memory.
  int64_t result = 1;
  int64_t stride = 1;
  for (int ii = sizes.size() - 1; ii >= 0; --ii) {
    result += (sizes[ii] - 1) * stride;
    // TODO: accept strides as input when we support them instead of
    // assuming contiguous.
    stride *= sizes[ii];
  }
  return result;
}

std::vector<int64_t> NestedTensor_get_max_size_from_size_tensor(const Tensor& sizes) {
  if (sizes.dim() == 0) {
    return {};
  }
  const auto sizes_ptr = sizes.data_ptr<int64_t>();
  const auto sizes_size_0 = sizes.sizes()[0];
  const auto sizes_size_1 = sizes.sizes()[1];
  TORCH_INTERNAL_ASSERT(sizes_size_1 > 0);
  std::vector<int64_t> results(sizes_size_1, 0);
  for (const auto ii : c10::irange(sizes_size_0)) {
    for (const auto jj : c10::irange(sizes_size_1)) {
      auto val = sizes_ptr[ii * sizes_size_1 + jj];
      if (results[jj] < val) {
        results[jj] = val;
      }
    }
  }
  return results;
}

Tensor pad_tensor_to_shape(
    const Tensor& t,
    IntArrayRef goal_shape,
    double value = 0) {
  std::vector<int64_t> padd;
  auto tup = t.sizes();
  TORCH_CHECK(
      t.dim() == (int64_t)(goal_shape.size()),
      "dimension ",
      t.dim(),
      " doesn't match length ",
      goal_shape.size(),
      " of goal shape.");
  for (int64_t i = tup.size() - 1; i >= 0; i--) {
    padd.push_back(0);
    padd.push_back(goal_shape[i] - tup[i]);
  }
  Tensor new_tensor = at::constant_pad_nd(t, IntArrayRef(padd), value);
  new_tensor = new_tensor.reshape(goal_shape);
  return new_tensor;
}
} // namespace

inline const at::Tensor& get_buffer(const at::Tensor& tensor) {
  return get_nested_tensor_impl(tensor)->get_buffer();
}

std::vector<at::Tensor> NestedTensor_unbind(
    const at::Tensor& self,
    int64_t dim) {
  TORCH_CHECK(
      dim == 0,
      "NestedTensor can only be unbound along dimension 0 ",
      "got dimension ",
      dim,
      " instead.");
  auto self_ptr = get_nested_tensor_impl(self);
  int64_t ntensors = self_ptr->size(0);
  std::vector<at::Tensor> result_tensors(ntensors);
  if (ntensors == 0) {
    return result_tensors;
  }
  const at::Tensor& buffer = self_ptr->get_buffer();
  std::vector<IntArrayRef> sizes = NestedTensor_get_sizes(self_ptr),
      strides = NestedTensor_get_strides(self_ptr);
  const std::vector<int64_t>& offsets = self_ptr->get_offsets();
  for (int64_t i = 0; i < ntensors; i++) {
    result_tensors[i] = buffer.as_strided(sizes[i], strides[i], offsets[i]);
  }
  return result_tensors;
}

Tensor& NestedTensor_relu_(Tensor& self) {
  at::relu_(const_cast<Tensor&>(get_nested_tensor_impl(self)->get_buffer()));
  return self;
}

Tensor NestedTensor_relu(const Tensor& self) {
  return map_nt(self, at::relu);
}

Tensor& NestedTensor_gelu_(Tensor& self, c10::string_view approximate) {
  at::gelu_(const_cast<Tensor&>(get_nested_tensor_impl(self)->get_buffer()), approximate);
  return self;
}

Tensor NestedTensor_gelu(const Tensor& self, c10::string_view approximate) {
  return map_nt(
      self,
      [approximate](const Tensor& buffer) {
        return at::gelu(buffer, approximate);
      });
}

Tensor NestedTensor_nested_tensor_from_mask(const Tensor& t, const Tensor& mask) {
    TORCH_CHECK(mask.scalar_type() == at::ScalarType::Bool, "Expected mask to be of ScalarType Bool, but got ", mask.scalar_type(), " instead.");
    TORCH_CHECK(mask.dim() == 2, "Padding mask should be 2D");
    TORCH_CHECK(t.dim() == 3, "Input should be a 3D tensor, N * L * D");
    auto N = t.size(0), L = t.size(1), D = t.size(2);
    auto NN = mask.size(0), LL = mask.size(1);
    TORCH_CHECK(N == NN && L == LL, "Mask size should match input size");

    // N * L
    Tensor sizes = mask;
    Tensor tmp_pad = at::zeros({N, 1}, mask.options());
    // Make sure padding is only added at the end of mask
    Tensor nums = at::cat({sizes, tmp_pad}, 1).to(kInt).argmin(1);

    // N, ([size1, size2, ... sizeN])
    sizes = sizes.cumsum(1).select(1, L - 1);
    nums = nums.to(sizes.options());

    TORCH_CHECK(sizes.equal(nums), "Mask must be left-aligned without gaps");

    sizes = sizes.reshape({N, 1});
    // N, ([d1=D, d2=D, ... dN=D])
    Tensor d = at::full_like(sizes, D);

    // N * 2, ([[size1, D], [size2, D], ..., [sizeN, D]])
    sizes = at::cat({sizes, d}, 1).to(kCPU);

    return at::_nested_from_padded(t, sizes, false);
}

bool NestedTensor_nested_tensor_from_mask_left_aligned(const Tensor& t, const Tensor& mask) {
    TORCH_CHECK(mask.scalar_type() == at::ScalarType::Bool, "Expected mask to be of ScalarType Bool, but got ", mask.scalar_type(), " instead.");
    TORCH_CHECK(mask.dim() == 2, "Padding mask should be 2D");
    TORCH_CHECK(t.dim() == 3, "Input should be a 3D tensor, N * L * D");
    auto N = t.size(0), L = t.size(1);
    auto NN = mask.size(0), LL = mask.size(1);
    TORCH_CHECK(N == NN && L == LL, "Mask size should match input size");

    // N * L
    Tensor sizes = mask;
    Tensor tmp_pad = at::zeros({N, 1}, mask.options());
    // Make sure padding is only added at the end of mask
    Tensor nums = at::cat({sizes, tmp_pad}, 1).to(kInt).argmin(1);

    // N, ([size1, size2, ... sizeN])
    sizes = sizes.cumsum(1).select(1, L - 1);
    nums = nums.to(sizes.options());

    return sizes.equal(nums);
}

Tensor nested_tensor(
    TensorList list,
    c10::optional<ScalarType> dtype,
    c10::optional<Layout> layout,
    c10::optional<Device> device,
    c10::optional<bool> pin_memory) {
  for (const auto i : c10::irange(list.size())) {
    if (i > 0) {
      int64_t dim_i = list[i].dim();
      int64_t dim_prev = list[i - 1].dim();
      TORCH_CHECK(
          dim_i == dim_prev,
          "All Tensors given to nested_tensor must have the same dimension. ",
          "Found dimension ",
          dim_i,
          " for Tensor at index ",
          i,
          " and dimension ",
          dim_prev,
          " for Tensor at index ",
          i - 1,
          ".");
    }
  }
  return impl::wrap_tensor_node(
      impl::TensorNode(list),
      dtype,
      layout,
      device,
      pin_memory);
}

int64_t get_consistent_last_dim_of_nested_tensor(const NestedTensorImpl& nt) {
  auto result = maybe_get_consistent_last_dim_of_nested_tensor(nt);
  TORCH_CHECK(
      result.has_value(),
      "all tensors in NestedTensor must have the same trailing dim for Matmul but got ",
      nt.get_nested_size_tensor().select(1, -1));
  return *result;
}

std::vector<int64_t> NestedTensor_get_max_size(const NestedTensorImpl& nt) {
  return NestedTensor_get_max_size_from_size_tensor(nt.get_nested_size_tensor());
}

Tensor NestedTensor_layer_norm(
    const Tensor& input,
    const c10::optional<Tensor>& weight_opt,
    const c10::optional<Tensor>& bias_opt,
    double eps) {
  TORCH_CHECK(weight_opt && bias_opt, "NestedTensor layer_norm requires weight and bias");
  const auto& weight = *weight_opt;
  const auto& bias = *bias_opt;
  TORCH_CHECK(!weight.is_nested(), "NestedTensor weight not supported for layer_norm");
  TORCH_CHECK(!bias.is_nested(), "NestedTensor bias not supported for layer_norm");
  auto* nt_input = get_nested_tensor_impl(input);
  TORCH_CHECK(nested_tensor_impl_is_contiguous(nt_input));
  const auto& input_buffer = nt_input->get_buffer();
  const auto last_dim = get_consistent_last_dim_of_nested_tensor(*nt_input);
  const auto valid_word_num = input_buffer.numel() / last_dim;
  const auto weight_contig = weight.expect_contiguous();
  const auto bias_contig = bias.expect_contiguous();
  auto output_buffer = at::native::empty_like(
      input_buffer,
      c10::nullopt /* dtype */,
      c10::nullopt /* layout */,
      c10::nullopt /* device */,
      c10::nullopt /* pin_memory */,
      at::MemoryFormat::Contiguous);
  auto options = input_buffer.options();
  if (input_buffer.is_cuda()) {
    auto acc_type = at::toAccumulateType(input_buffer.scalar_type(), true);
    options = options.dtype(acc_type);
  }
  Tensor mean = at::empty({valid_word_num}, options);
  Tensor rstd = at::empty({valid_word_num}, options);
  LayerNormKernel(
      input_buffer.is_cuda() ? kCUDA : kCPU,
      input_buffer,
      *weight_contig,
      *bias_contig,
      valid_word_num,
      last_dim,
      eps,
      &output_buffer,
      &mean,
      &rstd);
  return at::detail::make_tensor<NestedTensorImpl>(
      std::move(output_buffer), nt_input->get_nested_size_tensor());
}

Tensor NestedTensor_from_padded_and_nested_example(
    const Tensor& padded,
    const Tensor& nt_example) {
  return _nested_from_padded(padded, get_nested_tensor_impl(nt_example)->get_nested_size_tensor());
}

Tensor nested_from_padded_generic(
    const Tensor& padded,
    const Tensor& sizes,
    const bool do_transform_0213) {
  // Check and do transform 0213
  auto padded_transformed = padded;
  if (do_transform_0213) {
    padded_transformed = padded.permute({0, 2, 1, 3})
      .contiguous()
      .view(
          {padded.size(0),
           padded.size(2),
           padded.size(1) * padded.size(3)});
  }
  auto target_size = NestedTensor_get_max_size_from_size_tensor(sizes);
  // There may be extra padding on padded beyond the max size in the nested tensor.
  // Make the mask size match.
  const size_t dim = padded_transformed.dim();
  TORCH_CHECK(dim - 1 == target_size.size(), "dim: ", dim, "target_size: ", target_size.size());
  for (size_t ii = 0; ii < dim - 1; ++ii) {
    const auto padded_size_i = padded_transformed.sizes()[ii + 1];
    if (target_size[ii] < padded_size_i) {
      target_size[ii] = padded_size_i;
    }
  }
  IntArrayRef target_size_arr(target_size);
  std::vector<at::Tensor> masks;
  std::vector<at::Tensor> all_sizes = sizes.unbind();
  for (const auto& size : all_sizes) {
    IntArrayRef sizes_i(
        size.data_ptr<int64_t>(), size.data_ptr<int64_t>() + size.numel());
    at::Tensor mask_i = padded_transformed.new_full(
        sizes_i, true, kBool, c10::nullopt, c10::nullopt, c10::nullopt);
    masks.push_back(pad_tensor_to_shape(mask_i, target_size_arr));
  }
  at::Tensor final_mask = at::stack(masks);
  at::Tensor new_buffer = padded_transformed.masked_select(final_mask).to(padded.device());
  return at::detail::make_tensor<NestedTensorImpl>(
      std::move(new_buffer), sizes);
}

Tensor NestedTensor_to_padded_tensor_generic(
    const Tensor& t,
    double padding,
    OptionalIntArrayRef output_size) {
  // TODO: support noncontiguous case
  // error out for now
  TORCH_CHECK(
      nested_tensor_impl_is_contiguous(get_nested_tensor_impl(t)),
      "for now to_padded_tensor only supports contiguous nested tensor");
  // TODO: skipped optimization for case of all 1x1 tensors
  auto& nt = *get_nested_tensor_impl(t);
  auto max_size = NestedTensor_get_max_size(nt);
  auto sizes = nt.get_nested_size_tensor();

  if (sizes.numel() == 0 || sizes.dim() == 0) {
    TORCH_INTERNAL_ASSERT_DEBUG_ONLY(nt.get_buffer().numel() == 0);
    return nt.get_buffer().clone();
  }

  // TODO: doesn't handle empty/scalar entries because we don't need
  // it for transformers; see to_padded_tensor in
  // pytorch/nestedtensor's masking.cpp.

  const auto sizes_num_rows = sizes.sizes()[0];
  const auto sizes_num_columns = sizes.sizes()[1];
  const auto sizes_data_start = sizes.data_ptr<int64_t>();
  const auto sizes_data_end = sizes_data_start + sizes.numel();
  std::vector<int64_t> split_sizes;
  split_sizes.reserve(sizes_num_rows);
  for (auto sizes_data = sizes_data_start; sizes_data != sizes_data_end;
       sizes_data += sizes_num_columns) {
    split_sizes.push_back(
        num_bytes(IntArrayRef(sizes_data, sizes_num_columns)));
  }
  std::vector<int64_t> nonzero_split_sizes;
  for (const auto split_size : split_sizes) {
    if (split_size > 0) {
      nonzero_split_sizes.push_back(split_size);
    }
  }
  const auto buffer = nt.get_buffer();
  std::vector<Tensor> buffers_;
  if (!nonzero_split_sizes.empty()) {
    buffers_ = at::split_with_sizes(buffer, nonzero_split_sizes, 0);
  }

  std::vector<Tensor> buffers;
  buffers.reserve(split_sizes.size());
  int64_t next_buffer = 0;
  auto sizes_ptr = sizes_data_start;
  for (const auto split_size : split_sizes) {
    Tensor to_pad;
    IntArrayRef tensor_sizes(sizes_ptr, sizes_num_columns);
    if (split_size > 0) {
      to_pad = buffers_[next_buffer++].reshape(tensor_sizes);
    } else {
      to_pad = at::empty(tensor_sizes, buffer.options());
    }
    buffers.push_back(pad_tensor_to_shape(to_pad, max_size, padding));
    sizes_ptr += sizes_num_columns;
  }
  auto ret_val = at::stack(buffers);

  // Pad output tensor to output_size if provided
  if (output_size.has_value()) {
    auto output_size_ = output_size.value();
    TORCH_CHECK(
        (int64_t)output_size_.size() == ret_val.dim(),
        "Length of output_size does not match NestedTensor dims. Broadcasting is not supported.");
    for (int64_t i = 0; i < (int64_t)ret_val.dim(); i++) {
      TORCH_CHECK(
          output_size_[i] >= ret_val.size(i),
          "Value in output_size is less than NestedTensor padded size. Truncation is not supported.");
    }
    return pad_tensor_to_shape(ret_val, output_size_, padding);
  }
  return ret_val;
}

Tensor NestedTensor_embedding(
    const Tensor& weight,
    const Tensor& indices,
    int64_t padding_idx,
    bool scale_grad_by_freq,
    bool sparse) {
  const auto* nt_indices = get_nested_tensor_impl(indices);
  TORCH_CHECK(
      !weight.is_nested(), "NestedTensor weight not supported for embedding");
  TORCH_CHECK(indices.dim() < 3);
  TORCH_CHECK(indices.dim() > 0, "NestedTensor embedding doesn't support empty indices.")
  TORCH_CHECK(weight.dim() == 2);
  TORCH_CHECK(nested_tensor_impl_is_contiguous(nt_indices));
  TORCH_CHECK(weight.is_contiguous());

  const auto& indices_buffer = nt_indices->get_buffer();
  auto result_buffer = at::embedding(
      weight, indices_buffer, padding_idx, scale_grad_by_freq, sparse);
  const auto& sizes = nt_indices->get_nested_size_tensor();
  auto new_sizes = at::empty({sizes.size(0)}, sizes.options());
  new_sizes.fill_(weight.sizes()[1]);
  new_sizes = new_sizes.reshape({new_sizes.size(0), 1});
  new_sizes = at::cat({sizes, new_sizes}, 1);
  return at::detail::make_tensor<NestedTensorImpl>(
      result_buffer.reshape({-1}), std::move(new_sizes));
}

std::pair<NestedTensorImpl*, NestedTensorImpl*>
get_elementwise_nested_tensor_impl(
    const Tensor& self,
    const Tensor& other,
    const std::string& op_name) {
  if (self.is_nested() && !(other.is_nested())) {
    TORCH_CHECK(
        false,
        "Expected both self and other to be nested, but got a nested self and non-nested other");
  } else if (!(self.is_nested()) && other.is_nested()) {
    TORCH_CHECK(
        false,
        "Expected both self and other to be nested, but got a non-nested self and nested other");
  } else if (!(self.is_nested()) || !(other.is_nested())) {
    TORCH_CHECK(
        false,
        "Expected both self and other to be nested, but got a non-nested self and non-nested other");
  }

  auto self_ptr = get_nested_tensor_impl(self);
  auto other_ptr = get_nested_tensor_impl(other);

  TORCH_CHECK(
      self.dim() == other.dim(),
      op_name,
      " does not support broadcasting when given a NestedTensor");
  TORCH_CHECK(
      at::equal(
          self_ptr->get_nested_size_tensor(),
          other_ptr->get_nested_size_tensor()),
      op_name,
      " does not support broadcasting when given a NestedTensor");
  TORCH_CHECK(
      nested_tensor_impl_is_contiguous(self_ptr) &&
          nested_tensor_impl_is_contiguous(other_ptr),
      op_name,
      " does not support non-contiguous NestedTensor inputs");
  return std::make_pair(self_ptr, other_ptr);
}

template <typename Func>
Tensor NestedTensor_elementwise_Tensor(
    const Tensor& self,
    const Tensor& other,
    const std::string& op_name,
    Func f) {
  // self is a scalar
  if (!self.is_nested() && self.dim() == 0 && self.numel() == 1) {
    auto other_impl = get_nested_tensor_impl(other);
    return wrap_buffer(
      f(self, other_impl->get_buffer()),
      other_impl->get_nested_size_tensor().clone()
    );
  }
  // other is a scalar
  if (!other.is_nested() && other.dim() == 0 && other.numel() == 1) {
    auto self_impl = get_nested_tensor_impl(self);
    return wrap_buffer(
      f(self_impl->get_buffer(), other),
      self_impl->get_nested_size_tensor().clone()
    );
  }
  NestedTensorImpl* self_impl = nullptr;
  NestedTensorImpl* other_impl = nullptr;
  std::tie(self_impl, other_impl) =
      get_elementwise_nested_tensor_impl(self, other, op_name);
  TORCH_INTERNAL_ASSERT_DEBUG_ONLY(self_impl);
  TORCH_INTERNAL_ASSERT_DEBUG_ONLY(other_impl);
  const auto& nt_self = *self_impl;
  const auto& nt_other = *other_impl;
  const auto& self_sizes = nt_self.get_nested_size_tensor();
  return wrap_buffer(
      f(nt_self.get_buffer().reshape({-1}),
        nt_other.get_buffer().reshape({-1})),
      self_sizes);
}

Tensor NestedTensor_add_Tensor(
    const Tensor& self,
    const Tensor& other,
    const Scalar& alpha) {
  return NestedTensor_elementwise_Tensor(
      self, other, "add", [alpha](const Tensor& b1, const Tensor& b2) {
        return at::add(b1, b2, alpha);
      });
}

Tensor NestedTensor_mul_Tensor(const Tensor& self, const Tensor& other) {
  return NestedTensor_elementwise_Tensor(
      self, other, "mul", [](const Tensor& b1, const Tensor& b2) {
        return at::mul(b1, b2);
      });
}

// Only usable on the C++ side; scalars are converted to tensors coming from Python.
Tensor NestedTensor_mul_Scalar(const Tensor& self, const Scalar& other) {
  return NestedTensor_mul_Tensor(self, wrapped_scalar_tensor(other));
}

template <typename Func>
Tensor& NestedTensor_elementwise__Tensor(
    Tensor& self,
    const Tensor& other,
    const std::string& op_name,
    Func f) {
  // self is a scalar
  if (!self.is_nested() && self.dim() == 0 && self.numel() == 1) {
    auto other_impl = get_nested_tensor_impl(other);
    f(self, other_impl->get_buffer());
    return self;
  }
  // other is a scalar
  if (!other.is_nested() && other.dim() == 0 && other.numel() == 1) {
    auto self_impl = get_nested_tensor_impl(self);
    f(self_impl->get_buffer(), other);
    return self;
  }
  NestedTensorImpl* self_impl = nullptr;
  NestedTensorImpl* other_impl = nullptr;
  std::tie(self_impl, other_impl) =
      get_elementwise_nested_tensor_impl(self, other, op_name);
  TORCH_INTERNAL_ASSERT_DEBUG_ONLY(self_impl);
  TORCH_INTERNAL_ASSERT_DEBUG_ONLY(other_impl);
  const auto& nt_self = *self_impl;
  const auto& nt_other = *other_impl;
  f(nt_self.get_buffer().view({-1}), nt_other.get_buffer().view({-1}));
  return self;
}

Tensor& NestedTensor_add__Tensor(
    Tensor& self,
    const Tensor& other,
    const Scalar& alpha) {
  return NestedTensor_elementwise__Tensor(
      self, other, "add_", [alpha](const Tensor& b1, const Tensor& b2) {
        return b1.add_(b2, alpha);
      });
}

Tensor& NestedTensor_mul__Tensor(Tensor& self, const Tensor& other) {
  return NestedTensor_elementwise__Tensor(
      self, other, "mul_", [](const Tensor& b1, const Tensor& b2) {
        return b1.mul_(b2);
      });
}

// Only usable on the C++ side; scalars are converted to tensors coming from Python.
Tensor& NestedTensor_mul__Scalar(Tensor& self, const Scalar& other) {
  return NestedTensor_mul__Tensor(self, wrapped_scalar_tensor(other));
}

<<<<<<< HEAD
=======
// Very rudimentary sum_dim for prototyping with torch_scatter.segment_reduce.
Tensor NestedTensor_sum_dim_CPU(
    const Tensor& self,
    OptionalIntArrayRef opt_dims,
    bool keepdim,
    c10::optional<ScalarType> dtype) {
  // Only allow reductions across the last dim
  auto dims = opt_dims.value_or(IntArrayRef{});
  TORCH_CHECK(
      dims.size() == 1,
      "NestedTensor only allows reduction of a single dimension for now."
  );
  auto dim = maybe_wrap_dim(dims[0], self.dim());
  TORCH_CHECK(
      dim == self.dim() - 1,
      "NestedTensor can only be reduced across the last dimension for now ",
      "got dimension ",
      dim,
      " instead.");
  // Always keep reduced dim for now
  // This is to avoid the case where the nested tensors are 1D and keepdim=False
  // making the nested tensors -> elements (e.g. sum(nt([1, 2 ,3], [4, 5]), -1) -> nt(6, 9))
  TORCH_CHECK(keepdim, "NestedTensor always requires keepdim=True for now.");
  // acc_dtype is not supported for now
  TORCH_CHECK(!dtype, "NestedTensor does not support dtype argument for now.");

  auto nt_input = get_nested_tensor_impl(self);
  TORCH_CHECK(
      nested_tensor_impl_is_contiguous(nt_input),
      "NestedTensor does not support reductions when the input is noncontiguous for now.");
  int64_t ntensors = nt_input->size(0);
  if (ntensors == 0) {
    return self;
  }
  const Tensor& buffer = nt_input->get_buffer();

  auto sizemat = nt_input->get_nested_size_tensor();
  // create output size tensor for keepdim=True
  auto output_sizemat = sizemat.clone();
  output_sizemat.select(1, -1).fill_(1);

  auto num_segments = at::prod(output_sizemat, -1);
  auto segment_lengths = sizemat.select(1, -1);
  const int64_t new_numel = at::sum(num_segments).item<int64_t>();
  auto output_buffer = buffer.new_empty(IntArrayRef(new_numel));

  // This logic assumes for now that
  // (1) all the nested tensors are contiguous
  // (2) the nested tensors are stored contiguously in the buffer
  AT_DISPATCH_ALL_TYPES_AND2(
    ScalarType::Half, ScalarType::BFloat16, buffer.scalar_type(), "nested_sum_dim_cpu", [&]() {
    auto* output_data = output_buffer.data_ptr<scalar_t>();
    const auto* input_data = buffer.data_ptr<scalar_t>();
    int64_t out_idx = 0, in_idx = 0;
    for (const auto i : c10::irange(ntensors)) {
      int64_t segments = num_segments[i].item<int64_t>();
      int64_t segment_length = segment_lengths[i].item<int64_t>();
      for (auto j = 0; j < segments; j++) {
        scalar_t res = 0;
        for (auto k = 0; k < segment_length; k++) {
          res += input_data[in_idx];
          in_idx += 1;
        }
        output_data[out_idx] = res;
        out_idx += 1;
      }
    }
  });

  return wrap_buffer(output_buffer, output_sizemat);
}

>>>>>>> d08157d5
Tensor select_nested(const Tensor& self, int64_t dim, int64_t index) {
  auto self_ptr = get_nested_tensor_impl(self);
  int64_t positive_dim = at::maybe_wrap_dim(dim, self_ptr->dim());
  TORCH_CHECK(
    positive_dim == 0,
    "NestedTensor can only be selected along dimension 0 ",
    "got dimension ", dim, " instead."
  );
  int64_t ntensors = self_ptr->size(0);
  TORCH_CHECK_INDEX(
      index >= -ntensors && index < ntensors,
      "index ", index,
      " is out of bounds for dimension 0 with size ", ntensors);
  int64_t positive_index = index < 0 ? index + ntensors : index;
  const at::Tensor& buffer = self_ptr->get_buffer();
  std::vector<IntArrayRef> sizes = NestedTensor_get_sizes(self_ptr),
      strides = NestedTensor_get_strides(self_ptr);
  const std::vector<int64_t>& offsets = self_ptr->get_offsets();
  return buffer.as_strided(sizes[positive_index], strides[positive_index], offsets[positive_index]);
}

Tensor clone_nested(
    const Tensor& self,
    c10::optional<c10::MemoryFormat> optional_memory_format) {
  auto memory_format = optional_memory_format.value_or(MemoryFormat::Preserve);
  TORCH_CHECK(
      memory_format == MemoryFormat::Preserve,
      "clone_nested only supports memory format Preserve, but got ",
      memory_format,
      " instead.");
  // TODO: The size doesn't necessarily need to be cloned, but it is more
  // conservative. This is something we could revisit once we land a more
  // efficient implementation of nested_size_tensor_.
  return wrap_buffer(
      get_buffer(self).clone(), get_nested_size_tensor(self).clone());
}

at::Tensor NestedTensor_get_nested_size_tensor(const at::Tensor& self){
  return get_nested_size_tensor(self);
}

Tensor dropout_nested(const Tensor& input, double p, bool train) {
  auto input_ptr = get_nested_tensor_impl(input);
  const Tensor& input_buffer = input_ptr->get_buffer(),
      & sizemat = input_ptr->get_nested_size_tensor(),
      & stridemat = input_ptr->get_nested_stride_tensor();
  const std::vector<int64_t>& offsets = input_ptr->get_offsets();
  Tensor output_buffer = at::dropout(input_buffer, p, train);
  // regular tensor dropout reuses input size and stride
  // i.e. if input is not contiguous, then output is also discontiguous
  return wrap_buffer(output_buffer, sizemat.clone(), stridemat.clone(), offsets);
}

Tensor& dropout_nested_(Tensor& input, double p, bool train) {
  Tensor input_buffer = get_buffer(input);
  at::dropout_(input_buffer, p, train);
  return input;
}

Tensor softmax_nested(
    const Tensor& input,
    const int64_t dim,
    const bool half_to_float) {
  auto input_ptr = get_nested_tensor_impl(input);
  int64_t ntensors = input_ptr->size(0);
  if (ntensors == 0) {
    return input;
  }
  int64_t positive_dim = at::maybe_wrap_dim(dim, input_ptr->dim());
  TORCH_CHECK(
      positive_dim >= 1,
      "Cannot apply softmax across nested dimension 0");
  // create a contiguous output
  const Tensor& buffer = input_ptr->get_buffer(),
      & sizemat = input_ptr->get_nested_size_tensor();
  Tensor output_buffer = buffer.new_empty(buffer.sizes());
  Tensor output = wrap_buffer(output_buffer, sizemat.clone());
  // call tensor softmax
  // TODO: for cpu, maybe use `parallel_for` if benchmarks show necessity
  //       to do that, have to merge `aten/src/ATen/native/cpu/SoftMaxKernel.cpp/softmax_kernel`
  //       1. it has `parallel_for` and we cannot multi-thread in multi-thread
  //       2. cannot dispatch in multi-thread (in this case at::_softmax_out)
  std::vector<Tensor> input_unbind = input.unbind(),
      output_unbind = output.unbind();
  for (int64_t i = 0; i < ntensors; i++) {
    at::_softmax_out(
        output_unbind[i],
        input_unbind[i],
        positive_dim - 1,
        half_to_float);
  }
  return output;
}

Tensor bmm_nested(const Tensor& self, const Tensor& mat2) {
  if (self.is_nested() && !mat2.is_nested()) {
    AT_ERROR("Expected both to be nested, but got a nested self and non-nested other");
  }
  else if (!self.is_nested() && mat2.is_nested()) {
    AT_ERROR("Expected both to be nested, but got a non-nested self and nested other");
  }
  // dispatcher should have guaranteed that at least one is nested
  auto self_ptr = get_nested_tensor_impl(self);
  auto mat2_ptr = get_nested_tensor_impl(mat2);
  TORCH_CHECK(self_ptr->dim() == 3, "batch1 must be a 3D tensor");
  TORCH_CHECK(mat2_ptr->dim() == 3, "batch2 must be a 3D tensor");
  int64_t ntensors = self_ptr->size(0),
      ntensors2 = mat2_ptr->size(0);
  TORCH_CHECK(ntensors == ntensors2,
      "Expected size for the 1st dimension of batch2 tensor to be: ", ntensors,
      " but got: ", ntensors2, ".");
  const Tensor& self_buffer = self_ptr->get_buffer(),
      & mat2_buffer = mat2_ptr->get_buffer();
  std::vector<IntArrayRef> self_sizes = NestedTensor_get_sizes(self_ptr),
      mat2_sizes = NestedTensor_get_sizes(mat2_ptr),
      self_strides = NestedTensor_get_strides(self_ptr),
      mat2_strides = NestedTensor_get_strides(mat2_ptr);
  const std::vector<int64_t>& self_offsets = self_ptr->get_offsets(),
      & mat2_offsets = mat2_ptr->get_offsets();
  // create a contiguous output
  int64_t out_numel = 0;
  const Tensor& self_sizemat = self_ptr->get_nested_size_tensor();
  Tensor out_sizemat = self_sizemat.new_empty(self_sizemat.sizes());
  int64_t* out_sizemat_ptr = out_sizemat.data_ptr<int64_t>();
  for (int64_t i = 0; i < ntensors; i++) {
    const IntArrayRef& self_shape = self_sizes[i],
        & mat2_shape = mat2_sizes[i];
    const int64_t& self_size0 = self_shape[0], & self_size1 = self_shape[1],
        & mat2_size0 = mat2_shape[0], & mat2_size1 = mat2_shape[1];
    TORCH_CHECK(self_size1 == mat2_size0,
        i, "-th nested matrices in batch cannot be multiplied (",
        self_size0, "x", self_size1, " and ",
        mat2_size0, "x", mat2_size1, ")");
    out_sizemat_ptr[0] = self_size0;
    out_sizemat_ptr[1] = mat2_size1;
    out_sizemat_ptr += 2;
    out_numel += self_size0 * mat2_size1;
  }
  Tensor out_buffer = self_buffer.new_empty(out_numel);
  Tensor output = wrap_buffer(out_buffer, out_sizemat);
  // call tensor mm
  // TODO: `padding nested tensor -> bmm -> remove padding` may be more efficient
  //       until we have specialized nested tensor bmm kernel
  //       useful resource: `aten/src/ATen/native/cpu/LinearAlgebra.cpp/bmm_out_or_baddbmm_`
  //                        `aten/src/ATen/native/cuda/Blas.cpp/baddbmm_out_cuda_impl`
  std::vector<Tensor> output_unbind = output.unbind();
  for (int64_t i = 0; i < ntensors; i++) {
    at::mm_out(output_unbind[i],
               self_buffer.as_strided(self_sizes[i], self_strides[i], self_offsets[i]),
               mat2_buffer.as_strided(mat2_sizes[i], mat2_strides[i], mat2_offsets[i]));
  }
  return output;
}

// utilities support _NestedTensor_GeneralizedBMM
namespace {
inline std::tuple<std::vector<int64_t>, Tensor>
_NestedTensor_GeneralizedBMM_BatchSizes_OutputMemory(
    const std::vector<IntArrayRef>& self_sizes,
    const std::vector<IntArrayRef>& mat2_sizes,
    const c10::TensorOptions& buffer_op,
    const c10::TensorOptions& sizemat_op) {
  int64_t ntensors = self_sizes.size(),
      ndims = self_sizes[0].size();
  std::vector<int64_t> batch_sizes(ntensors, 1);
  Tensor sizemat = at::empty({ntensors, ndims}, sizemat_op);
  int64_t* sizemat_ptr = sizemat.data_ptr<int64_t>();
  int64_t numel = 0;
  for (int64_t i = 0; i < ntensors; i++) {
    const IntArrayRef& self_size = self_sizes[i],
        & mat2_size = mat2_sizes[i];
    int64_t& batch_size = batch_sizes[i];
    // batch dimensions
    for (int64_t j = 0; j < ndims - 2; j++) {
      const int64_t& self_sizej = self_size[j],
          & mat2_sizej = mat2_size[j];
      TORCH_CHECK(
          self_sizej == mat2_sizej,
          "matmul: For nested tensors, no broadcasting is currently performed: ",
          i, "-th nested matrices in batch at dimension ", j + 1,
          " have mismatching sizes ", self_sizej, " and ", mat2_sizej);
      sizemat_ptr[j] = self_sizej;
      batch_size *= sizemat_ptr[j];
    }
    // matrix multiplication dimensions
    const int64_t& self_size0 = self_size[ndims - 2], & self_size1 = self_size[ndims - 1],
        & mat2_size0 = mat2_size[ndims - 2], & mat2_size1 = mat2_size[ndims - 1];
    TORCH_CHECK(
        self_size1 == mat2_size0,
        "matmul: ",
        i, "-th nested matrices in batch cannot be multiplied (",
        self_size0, "x", self_size1, " and ",
        mat2_size0, "x", mat2_size1, ")");
    sizemat_ptr[ndims - 2] = self_size0;
    sizemat_ptr[ndims - 1] = mat2_size1;
    sizemat_ptr += ndims;
    numel += batch_size * self_size0 * mat2_size1;
  }
  Tensor buffer = at::empty(numel, buffer_op);
  Tensor output = wrap_buffer(buffer, sizemat);
  return std::make_tuple(batch_sizes, output);
}
}

// This is a generalized batched matmul dedicated to nested tensors,
// where `self` and `mat2` have same number (>= 3) of dimensions.
// The last 2 dimensions will be considered as matrix dimensions,
// so they should be matrix-multiplicable.
// The leading dimensions are considered as batch dimensions,
// and since nested tensor does not support broadcasting for now,
// for each batch dimension `self` and `mat2` must have same size.
Tensor _NestedTensor_GeneralizedBMM(const Tensor& self, const Tensor& mat2) {
  if (self.is_nested() && !mat2.is_nested()) {
    AT_ERROR("Expected both to be nested, but got a nested self and non-nested other");
  }
  else if (!self.is_nested() && mat2.is_nested()) {
    AT_ERROR("Expected both to be nested, but got a non-nested self and nested other");
  }
  // dispatcher should have guaranteed that at least one is nested
  auto self_ptr = get_nested_tensor_impl(self),
      mat2_ptr = get_nested_tensor_impl(mat2);
  int64_t self_dim = self_ptr->dim(),
      mat2_dim = mat2_ptr->dim();
  TORCH_CHECK(
      self_dim >= 3,
      "matmul: For nested tensors, only inputs with >= 3 dims are currently supported. 1st input has rank: ",
      self_dim);
  TORCH_CHECK(
      mat2_dim >= 3,
      "matmul: For nested tensors, only inputs with >= 3 dims are currently supported. 2nd input has rank: ",
      mat2_dim);
  TORCH_CHECK(self_dim == mat2_dim, "matmul: both inputs must have same rank");
  int64_t ntensors = self_ptr->size(0),
      ntensors2 = mat2_ptr->size(0);
  TORCH_CHECK(ntensors == ntensors2,
      "matmul: Expected size for the 1st dimension of 2nd input tensor to be: ", ntensors,
      " but got: ", ntensors2, ".");
  const Tensor& self_buffer = self_ptr->get_buffer(),
      & mat2_buffer = mat2_ptr->get_buffer();
  std::vector<IntArrayRef> self_sizes = NestedTensor_get_sizes(self_ptr),
      mat2_sizes = NestedTensor_get_sizes(mat2_ptr),
      self_strides = NestedTensor_get_strides(self_ptr),
      mat2_strides = NestedTensor_get_strides(mat2_ptr);
  const std::vector<int64_t>& self_offsets = self_ptr->get_offsets(),
      & mat2_offsets = mat2_ptr->get_offsets();
  // create a contiguous output
  std::vector<int64_t> batch_sizes;
  Tensor output;
  std::tie(batch_sizes, output) = _NestedTensor_GeneralizedBMM_BatchSizes_OutputMemory(
      self_sizes, mat2_sizes, self_buffer.options(), self_ptr->get_nested_size_tensor().options());
  // call tensor matmul
  // TODO: `padding nested tensor -> bmm -> remove padding` may be more efficient
  //       until we have specialized nested tensor bmm kernel
  //       useful resource: `aten/src/ATen/native/cpu/LinearAlgebra.cpp/bmm_out_or_baddbmm_`
  //                        `aten/src/ATen/native/cuda/Blas.cpp/baddbmm_out_cuda_impl`
  std::vector<Tensor> output_unbind = output.unbind();
  for (int64_t i = 0; i < ntensors; i++) {
    const IntArrayRef& self_size = self_sizes[i],
        & mat2_size = mat2_sizes[i];
    const int64_t& batch_size = batch_sizes[i];
    if (batch_size == 1) {
      at::mm_out(
          output_unbind[i],
          self_buffer.as_strided(self_size, self_strides[i], self_offsets[i]),
          mat2_buffer.as_strided(mat2_size, mat2_strides[i], mat2_offsets[i])
          );
    }
    else {
      at::bmm_out(
          output_unbind[i],
          self_buffer.as_strided(self_size, self_strides[i], self_offsets[i])
              .reshape({batch_size, self_size[self_dim - 1 - 2], self_size[self_dim - 1 - 1]}),
          mat2_buffer.as_strided(mat2_size, mat2_strides[i], mat2_offsets[i])
              .reshape({batch_size, mat2_size[self_dim - 1 - 2], mat2_size[self_dim - 1 - 1]})
          );
    }
  }
  return output;
}

Tensor transpose_nested(const Tensor& self, int64_t dim0, int64_t dim1) {
  auto self_ptr = get_nested_tensor_impl(self);
  // check input dimensions
  int64_t ndims = self_ptr->dim();
  int64_t positive_dim0 = at::maybe_wrap_dim(dim0, ndims),
      positive_dim1 = at::maybe_wrap_dim(dim1, ndims);
  if (positive_dim0 == positive_dim1) {
    return self;
  }
  TORCH_CHECK(positive_dim0 > 0 && positive_dim1 > 0, "Nested tensor dimension 0 cannot be transposed");
  // -- to exclude the implicit batch dimension
  ndims--;
  positive_dim0--;
  positive_dim1--;
  // transpose = switch `dim0` and `dim1` columns of `sizemat` and `stridemat`
  const Tensor& sizemat = self_ptr->get_nested_size_tensor(),
      & stridemat = self_ptr->get_nested_stride_tensor();
  Tensor column_indices = sizemat.new_empty(ndims);
  int64_t* column_indices_ptr = column_indices.data_ptr<int64_t>();
  std::iota(column_indices_ptr, column_indices_ptr + ndims, 0);
  column_indices_ptr[positive_dim0] = positive_dim1;
  column_indices_ptr[positive_dim1] = positive_dim0;
  // create transposed `sizemat` and `stridemat`
  Tensor sizemat_transposed = at::index_select(sizemat, 1, column_indices),
      stridemat_transposed = at::index_select(stridemat, 1, column_indices);
  return wrap_buffer(self_ptr->get_buffer(), sizemat_transposed, stridemat_transposed, self_ptr->get_offsets());
}

// utilities supporting `_reshape_nested`
namespace {
// Args:
//     sizes: the sizes of original nested tensor
//     strides: the strides of original nested tensor
//     proposed_shape: user proposed new shape
//     op: the options for new size and stride matrices
// Returns:
//     whether reshape as view is possible (i.e. old buffer can be reused)
//     size matrix after reshape
//     stride matrix after reshape (not fully populated if reshape as view is impossible)
inline std::tuple<bool, Tensor, Tensor> NestedTensor_reshape_size_stride(
    const std::vector<IntArrayRef>& sizes,
    const std::vector<IntArrayRef>& strides,
    const IntArrayRef& proposed_shape,
    const c10::TensorOptions& op) {
  int64_t ntensors = sizes.size(),
      ndims_underlying = sizes[0].size(),
      ndims_underlying_reshaped = proposed_shape.size() - 1;
  bool reshape_as_view = true;
  Tensor sizemat_reshaped = at::empty({ntensors, ndims_underlying_reshaped}, op),
      stridemat_reshaped = at::empty({ntensors, ndims_underlying_reshaped}, op);
  int64_t* sizemat_reshaped_ptr = sizemat_reshaped.data_ptr<int64_t>(),
      * stridemat_reshaped_ptr = stridemat_reshaped.data_ptr<int64_t>();
  for (int64_t itensor = 0; itensor < ntensors; itensor++) {
    const IntArrayRef& size = sizes[itensor],
        & stride = strides[itensor];
    // compute reshaped size
    std::vector<int64_t> size_reshaped_vector(proposed_shape.begin() + 1, proposed_shape.end());
    // some negative sizes remain to be infered
    if (ndims_underlying < ndims_underlying_reshaped) {
      // replace negative sizes for old dimensions with old sizes
      int64_t numel = 1, numel_reshaped = 1;
      for (int64_t idim = 0; idim < ndims_underlying; idim++) {
        int64_t& size_reshaped = size_reshaped_vector[idim];
        TORCH_CHECK(size_reshaped >= -1, "invalid shape dimension ", size_reshaped);
        if (size_reshaped == -1) {
          size_reshaped = size[idim];
        }
        numel *= size[idim];
        numel_reshaped *= size_reshaped;
      }
      // infer negative size for new dimension
      int64_t infer_index = -1;
      for (int64_t idim = ndims_underlying; idim < ndims_underlying_reshaped; idim++) {
        const int64_t& size_reshaped = size_reshaped_vector[idim];
        if (size_reshaped >= 0) {
          numel_reshaped *= size_reshaped;
        }
        else if (size_reshaped == -1) {
          if (infer_index > -1) {
            throw std::runtime_error("only one dimension can be inferred");
          }
          else {
            infer_index = idim;
          }
        }
        else {
          AT_ERROR("invalid shape dimension ", size_reshaped);
        }
      }
      // See Note [inference and inheritance semantics]
      TORCH_CHECK(infer_index == -1, "nested tensor does not infer shape");
    }
    // all negative sizes can be replaced
    else {
      for (int64_t idim = 0; idim < ndims_underlying_reshaped; idim++) {
        int64_t& size_reshaped = size_reshaped_vector[idim];
        TORCH_CHECK(size_reshaped >= -1, "invalid shape dimension ", size_reshaped);
        if (size_reshaped == -1) {
          size_reshaped = size[idim];
        }
      }
    }
    IntArrayRef size_reshaped(size_reshaped_vector);
    // compute reshaped stride
    auto opt_stride_reshaped = at::detail::computeStride(size, stride, size_reshaped);
    // reshape as view is possible
    if (opt_stride_reshaped.has_value()) {
      const IntArrayRef& stride_reshaped = *opt_stride_reshaped;
      // fill reshaped size and stride into sizemat and stridemat
      for (int64_t idim = 0; idim < ndims_underlying_reshaped; idim++) {
        sizemat_reshaped_ptr[idim] = size_reshaped[idim];
        stridemat_reshaped_ptr[idim] = stride_reshaped[idim];
      }
      sizemat_reshaped_ptr += ndims_underlying_reshaped;
      stridemat_reshaped_ptr += ndims_underlying_reshaped;
    }
    // reshape as view is impossible
    else {
      reshape_as_view = false;
      // fill reshaped size into sizemat
      for (int64_t idim = 0; idim < ndims_underlying_reshaped; idim++) {
        sizemat_reshaped_ptr[idim] = size_reshaped[idim];
      }
      sizemat_reshaped_ptr += ndims_underlying_reshaped;
    }
  }
  return std::make_tuple(reshape_as_view, sizemat_reshaped, stridemat_reshaped);
}

// Args:
//     nt_reshaped: the reshaped nested tensor to receive copies
//     buffer: the original nested tensor buffer
//     sizes: the original nested tensor sizes (may have gone through collapsing or splitting)
//     strides: the original nested tensor strides (may have gone through collapsing or splitting)
//     offsets: the original nested tensor offsets (may have gone through collapsing or splitting)
inline void NestedTensor_reshape_copy(
    Tensor& nt_reshaped,
    const Tensor& buffer,
    const std::vector<IntArrayRef>& sizes,
    const std::vector<IntArrayRef>& strides,
    const std::vector<int64_t>& offsets) {
    auto nt_reshaped_ptr = get_nested_tensor_impl(nt_reshaped);
    const Tensor& buffer_reshaped = nt_reshaped_ptr->get_buffer();
    std::vector<IntArrayRef> sizes_reshaped = NestedTensor_get_sizes(nt_reshaped_ptr),
        strides_reshaped = NestedTensor_get_strides(nt_reshaped_ptr);
    const std::vector<int64_t>& offsets_reshaped = nt_reshaped_ptr->get_offsets();
    for (int64_t i = 0; i < nt_reshaped_ptr->size(0); i++) {
      buffer_reshaped.as_strided(sizes_reshaped[i], strides_reshaped[i], offsets_reshaped[i]).copy_(
          // TODO: can we avoid allocating new memory for `buffer...reshape`
          //       I did not find anything like reshape_out
          buffer.as_strided(sizes[i], strides[i], offsets[i]).reshape(sizes_reshaped[i]));
    }
}
}

// Special rules for reshape(nested tensor):
// 1. Only 1 regular dimension can be collapsed with
//    or splitted from the implicit batch dimension
// 2. Instead of infering size, -1 means "inherit the old size", so:
//    * negative size is legal for a ragged dimension
//    * multiple sizes can be -1
Tensor _reshape_nested(const Tensor& self, IntArrayRef proposed_shape) {
  TORCH_CHECK(
      proposed_shape.size() > 0,
      "shape '[]' is invalid for a nested tensor");
  auto self_ptr = get_nested_tensor_impl(self);
  // basic information before reshaping
  int64_t ntensors = self_ptr->size(0);
  TORCH_CHECK(
      ntensors > 0,
      "empty nested tensor cannot be reshaped");
  // basic information after reshaping
  int64_t ntensors_reshaped;
  if (proposed_shape[0] >= 0) {
    ntensors_reshaped = proposed_shape[0];
  }
  else if (proposed_shape[0] == -1) {
    ntensors_reshaped = ntensors;
  }
  else {
    AT_ERROR("invalid shape dimension ", proposed_shape[0]);
  }
  TORCH_CHECK(
      ntensors == ntensors_reshaped,
      "for now reshape cannot change the implicit batch dimension");
  std::vector<IntArrayRef> sizes = NestedTensor_get_sizes(self_ptr),
      strides = NestedTensor_get_strides(self_ptr);
  const std::vector<int64_t>& offsets = self_ptr->get_offsets();
  // reshaping underlying tensor dimensions does not change offset
  // determine reshaped size and stride
  const Tensor& buffer = self_ptr->get_buffer(),
      & sizemat = self_ptr->get_nested_size_tensor();
  bool reshape_as_view;
  Tensor sizemat_reshaped, stridemat_reshaped;
  std::tie(reshape_as_view, sizemat_reshaped, stridemat_reshaped) = NestedTensor_reshape_size_stride(
      sizes, strides, proposed_shape, sizemat.options());
  if (reshape_as_view) {
    return wrap_buffer(buffer, sizemat_reshaped, stridemat_reshaped, offsets);
  }
  Tensor buffer_reshaped = buffer.new_empty(buffer.sizes());
  Tensor output = wrap_buffer(buffer_reshaped, sizemat_reshaped);
  NestedTensor_reshape_copy(output,
      buffer, sizes, strides, offsets);
  return output;
}

} // namespace native
} // namespace at<|MERGE_RESOLUTION|>--- conflicted
+++ resolved
@@ -593,8 +593,6 @@
   return NestedTensor_mul__Tensor(self, wrapped_scalar_tensor(other));
 }
 
-<<<<<<< HEAD
-=======
 // Very rudimentary sum_dim for prototyping with torch_scatter.segment_reduce.
 Tensor NestedTensor_sum_dim_CPU(
     const Tensor& self,
@@ -667,7 +665,6 @@
   return wrap_buffer(output_buffer, output_sizemat);
 }
 
->>>>>>> d08157d5
 Tensor select_nested(const Tensor& self, int64_t dim, int64_t index) {
   auto self_ptr = get_nested_tensor_impl(self);
   int64_t positive_dim = at::maybe_wrap_dim(dim, self_ptr->dim());
