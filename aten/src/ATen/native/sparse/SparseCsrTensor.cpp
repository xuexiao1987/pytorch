// Basic functions on sparse tensors
#define TORCH_ASSERT_ONLY_METHOD_OPERATORS

#include <ATen/core/Tensor.h>
#include <ATen/Dispatch.h>
#include <ATen/InitialTensorOptions.h>
#include <ATen/Layout.h>
#include <ATen/Parallel.h>
#include <ATen/SparseCsrTensorImpl.h>
#include <ATen/SparseCsrTensorUtils.h>
#include <ATen/SparseTensorImpl.h>
#include <ATen/native/LinearAlgebraUtils.h>

#ifndef AT_PER_OPERATOR_HEADERS
#include <ATen/Functions.h>
#include <ATen/NativeFunctions.h>
#else
#include <ATen/ops/_convert_indices_from_csr_to_coo.h>
#include <ATen/ops/_nnz_native.h>
#include <ATen/ops/_sparse_compressed_tensor_unsafe_native.h>
#include <ATen/ops/_sparse_csr_tensor_unsafe_native.h>
#include <ATen/ops/_sparse_csc_tensor_unsafe_native.h>
#include <ATen/ops/_sparse_bsr_tensor_unsafe_native.h>
#include <ATen/ops/_sparse_bsc_tensor_unsafe_native.h>
#include <ATen/ops/_sparse_coo_tensor_unsafe_native.h>
#include <ATen/ops/_validate_sparse_compressed_tensor_args_native.h>
#include <ATen/ops/_validate_sparse_csr_tensor_args_native.h>
#include <ATen/ops/_validate_sparse_csc_tensor_args_native.h>
#include <ATen/ops/_validate_sparse_bsr_tensor_args_native.h>
#include <ATen/ops/_validate_sparse_bsc_tensor_args_native.h>
#include <ATen/ops/aminmax.h>
#include <ATen/ops/ccol_indices_native.h>
#include <ATen/ops/clone_native.h>
#include <ATen/ops/col_indices_native.h>
#include <ATen/ops/copy_native.h>
#include <ATen/ops/crow_indices_native.h>
#include <ATen/ops/dense_dim_native.h>
#include <ATen/ops/empty.h>
#include <ATen/ops/empty_like_native.h>
#include <ATen/ops/empty_native.h>
#include <ATen/ops/resize_as_sparse_native.h>
#include <ATen/ops/resize_native.h>
#include <ATen/ops/row_indices_native.h>
#include <ATen/ops/select_native.h>
#include <ATen/ops/sparse_compressed_tensor_native.h>
#include <ATen/ops/sparse_csr_tensor_native.h>
#include <ATen/ops/sparse_csc_tensor_native.h>
#include <ATen/ops/sparse_bsr_tensor_native.h>
#include <ATen/ops/sparse_bsc_tensor_native.h>
#include <ATen/ops/sparse_dim_native.h>
#include <ATen/ops/values_native.h>
#include <ATen/ops/_validate_compressed_sparse_indices.h>
#endif

namespace at {
namespace native {

using namespace at::sparse_csr;

namespace {


} // end anonymous namespace

/*
  Validate the arguments to sparse compressed (CSR, CSC, BSR, and BSC)
  tensor factory functions.

  The CSR and BSR invariants for PyTorch are outlined in

    https://pearu.github.io/csr_tensor_invariants.html
    https://pearu.github.io/bsr_tensor_invariants.html

  that in what follows are generalized for all sparse compressed
  formats with support to batched and dense dimensions.
*/

void _validate_sparse_compressed_tensor_args_worker(const Tensor& compressed_indices, const Tensor& plain_indices, const Tensor& values, const IntArrayRef size, const Layout& layout) {
  // Layout must be Sparse Compressed, 2.4
  AT_DISPATCH_ALL_SPARSE_COMPRESSED_LAYOUTS(layout, "validate_sparse_compressed_tensor_args", [&]{});

  const std::string layout_name = layoutToString(layout, /*upper=*/ true);
  const std::string compressed_indices_name = compressedIndicesName(layout);
  const std::string plain_indices_name = plainIndicesName(layout);
  const std::string compressed_dim_name = compressedDimName(layout);
  const std::string plain_dim_name = plainDimName(layout);

  // Layout Invariants
  // 2.1, 3.5
  TORCH_CHECK(
              plain_indices.layout() == kStrided && plain_indices.is_contiguous(),
              "expected ", plain_indices_name, " to be a strided and contiguous tensor");

  // 2.2, 3.6
  TORCH_CHECK(
              compressed_indices.layout() == kStrided && compressed_indices.is_contiguous(),
              "expected ", compressed_indices_name ," to be a strided and contiguous tensor");

  // 2.3, partially 3.7
  // TODO: allow values be contiguous along both block dimensions when the format is BSR or BSC
  TORCH_CHECK(
      values.layout() == kStrided && values.is_contiguous(),
      "expected values to be a strided and contiguous tensor");

  const int base_ndim = 2;  // corresponds to compressed and plain indices
  const int batch_ndim = compressed_indices.dim() - 1;
  const int block_ndim = AT_DISPATCH_PLAIN_SPARSE_COMPRESSED_LAYOUTS(
                           layout, "validate_sparse_compressed_tensor_args",
                           [&] { return 0; }, [&] { return 2; });
  const int dense_ndim = values.dim() - batch_ndim - block_ndim - 1;
  // Shape and Strides invariants

  // 3.2
  TORCH_CHECK(
              batch_ndim >= 0,
              compressed_indices_name, " must have dimensionality >= 1 but got ", compressed_indices.dim());

  // 3.3
  TORCH_CHECK(
              compressed_indices.dim() == plain_indices.dim(),
              compressed_indices_name, " and ", plain_indices_name, " dimensionalities must be equal but got ",
              compressed_indices.dim(), " and ", plain_indices.dim(), ", respectively");

  // 3.4
  TORCH_CHECK(
              dense_ndim >= 0,
              "values must have dimensionality > sum of batch and block dimensionalities (=",
              batch_ndim, " + ", block_ndim, ") but got ", values.dim());
  // 3.1
  TORCH_CHECK(
              static_cast<int>(size.size()) == batch_ndim + base_ndim + dense_ndim,
              "tensor dimensionality must be sum of batch, base, and dense dimensionalites (=",
              batch_ndim, " + ", base_ndim, " + ", dense_ndim, ") but got ", size.size());

  // For CSR/CSC formats, we define blocksize=(1, 1) so that checking
  // the sparse compressed tensor invariants can be unified with the
  // BSR/BSC invariants.
  // 3.10
  DimVector blocksize{
                      (block_ndim == 2 ? std::max<int64_t>(1, values.size(batch_ndim + 1)) : 1),
                      (block_ndim == 2 ? std::max<int64_t>(1, values.size(batch_ndim + 2)) : 1),
  };
  TORCH_INTERNAL_ASSERT(blocksize.size() == 2 && blocksize[0] > 0 && blocksize[1] > 0);

  // All batch sizes must be the same and consistent with tensor batchsize, 3.1, 3.8, 3.9, 3.10
  DimVector batchsize = DimVector(size.slice(0, batch_ndim));
  DimVector compressed_indices_batchsize = DimVector(compressed_indices.sizes().slice(0, batch_ndim));
  DimVector plain_indices_batchsize = DimVector(plain_indices.sizes().slice(0, batch_ndim));
  DimVector values_batchsize = DimVector(values.sizes().slice(0, batch_ndim));
  const int values_nnz = (values.numel() ? values.size(batch_ndim) : 0);
  DimVector values_blocksize = DimVector(values.sizes().slice(batch_ndim + 1, block_ndim));
  DimVector values_densesize = DimVector(values.sizes().slice(batch_ndim + 1 + block_ndim, dense_ndim));
  TORCH_CHECK(
      batchsize == compressed_indices_batchsize && batchsize == plain_indices_batchsize && batchsize == values_batchsize,
      "all batch dimensions of ", compressed_indices_name," (=", compressed_indices_batchsize, "), ", plain_indices_name," (=",
      plain_indices_batchsize, "), and values (=", values_batchsize, ") must be equal to tensor batch dimensions (=",
      batchsize, ")");

  // A tensor constitutes of full blocks, 3.1
  for (int i=0; i<block_ndim; i++) {
      TORCH_CHECK(size[batch_ndim + i] % blocksize[i] == 0,
                  "tensor shape[", batch_ndim + i, "] (=", size[batch_ndim + i],
                  ") must be divisible with blocksize[", i, "] (=", blocksize[i],
                  ") as defined by values shape");
  }
  const int nrows = size[batch_ndim] / blocksize[0];
  const int ncols = size[batch_ndim + 1] / blocksize[1];
  int ncompressed_dims, nplain_dims;
  std::tie(ncompressed_dims, nplain_dims) = AT_DISPATCH_ROW_SPARSE_COMPRESSED_LAYOUTS(layout, "validate_sparse_compressed_tensor_args",
                                                                                      [&] { return std::make_tuple(nrows, ncols); },
                                                                                      [&] { return std::make_tuple(ncols, nrows); });
  // 3.8
  TORCH_CHECK(
              compressed_indices.size(-1) == ncompressed_dims + 1,
              compressed_indices_name, ".shape[-1] must be equal to the number of ",
              compressed_dim_name, "s + 1 (=", ncompressed_dims + 1, "), but got ", compressed_indices.size(-1));
  // 3.9, 3.10
  TORCH_CHECK(
              plain_indices.size(-1) == values_nnz,
              plain_indices_name, ".shape[-1] must be equal to nnz (=", values_nnz,
              ") as defined by values.shape[", batch_ndim, "], but got ", plain_indices.size(-1));
  // Type Invariants
  auto compressed_indices_type = compressed_indices.scalar_type();
  auto plain_indices_type = plain_indices.scalar_type();
  // 1.1, 1.2, 1.3
  TORCH_CHECK(
      compressed_indices_type == plain_indices_type,
      compressed_indices_name, " and ", plain_indices_name, " must have the same dtype, bot got ",
      compressed_indices_type, " and ", plain_indices_type, ", respectively");
  TORCH_CHECK(
      compressed_indices_type == kInt || compressed_indices_type == kLong,
      compressed_indices_name, " and ", plain_indices_name, " dtype must be Int or Long, but got ",
      compressed_indices_type);

  // Indices invariants
  if (plain_indices.numel() > 0) {
    at::_validate_compressed_sparse_indices(
        /*is_crow = */layout == kSparseCsr || layout == kSparseBsr,
        compressed_indices,
        plain_indices,
        ncompressed_dims,
        nplain_dims,
        values_nnz
    );
  }

  // Device Invariants
  // 4.1
  TORCH_CHECK(
      values.device().type() == kCPU || values.device().type() == kCUDA,
      "device type of values (",
      values.device().type(),
      ") must be CPU or CUDA");
  // 4.2, 4.3, 4.4
  TORCH_CHECK(
      compressed_indices.get_device() == values.get_device(),
      "device of ", compressed_indices_name, " (=",
      compressed_indices.device(),
      ") must match device of values (=",
      values.device(),
      ")");
  TORCH_CHECK(
      compressed_indices.get_device() == plain_indices.get_device(),
      "device of ", compressed_indices_name, " (=",
      compressed_indices.device(),
      ") must match device of ", plain_indices_name," (=",
      plain_indices.device(),
      ")");
}

void _validate_sparse_compressed_tensor_args(const Tensor& compressed_indices, const Tensor& plain_indices, const Tensor& values, IntArrayRef size, Layout layout) {
  _validate_sparse_compressed_tensor_args_worker(compressed_indices, plain_indices, values, size, layout);
}

void _validate_sparse_csr_tensor_args(const Tensor& crow_indices, const Tensor& col_indices, const Tensor& values, IntArrayRef size) {
  _validate_sparse_compressed_tensor_args_worker(crow_indices, col_indices, values, size, kSparseCsr);
}

void _validate_sparse_csc_tensor_args(const Tensor& ccol_indices, const Tensor& row_indices, const Tensor& values, IntArrayRef size) {
  _validate_sparse_compressed_tensor_args_worker(ccol_indices, row_indices, values, size, kSparseCsc);
}

void _validate_sparse_bsr_tensor_args(const Tensor& crow_indices, const Tensor& col_indices, const Tensor& values, IntArrayRef size) {
  _validate_sparse_compressed_tensor_args_worker(crow_indices, col_indices, values, size, kSparseBsr);
}

void _validate_sparse_bsc_tensor_args(const Tensor& ccol_indices, const Tensor& row_indices, const Tensor& values, IntArrayRef size) {
  _validate_sparse_compressed_tensor_args_worker(ccol_indices, row_indices, values, size, kSparseBsc);
}

// Construction of CSR, CSC, BSR, and BSC tensors.

// Note: The usage of "Csr" in names like SparseCsrTensor,
// SparseCsrCPU, SparseCsrCUDA, and SparseCsrTensorImpl exists because
// of historical reasons (that ought to be removed in future) and does
// not mean that the corresponding functionality would be CSR layout
// only specific.
SparseCsrTensor new_compressed_tensor(const TensorOptions& options) {
  // TODO: remove this comment after enabling autograd support for CSR tensor
  // constructor.
  // TORCH_INTERNAL_ASSERT(impl::variable_excluded_from_dispatch());
  Layout layout = AT_DISPATCH_ALL_SPARSE_COMPRESSED_LAYOUTS(options.layout(), "new_compressed_tensor", [&] { return the_layout; });
  DispatchKey dispatch_key;

  TORCH_CHECK_NOT_IMPLEMENTED(
    options.device().type() == kCPU || options.device().type() == kCUDA,
     "Could not run 'new_compressed_tensor' from the '", options.device(), "' device.)");

  if (options.device().is_cuda()) {
    dispatch_key = DispatchKey::SparseCsrCUDA;
  } else {
    dispatch_key = DispatchKey::SparseCsrCPU;
  }

  return detail::make_tensor<SparseCsrTensorImpl>(
      DispatchKeySet(dispatch_key), layout, options.dtype());
}


Tensor _sparse_compressed_tensor_unsafe(const Tensor& compressed_indices,
                                        const Tensor& plain_indices,
                                        const Tensor& values,
                                        IntArrayRef size,
                                        c10::optional<ScalarType> dtype,
                                        c10::optional<Layout> layout,
                                        c10::optional<Device> device,
                                        c10::optional<bool> pin_memory) {
  if (!layout) {
    AT_ERROR("sparse_compressed_tensor_unsafe expected sparse compressed tensor layout but got none");
  }
  Layout layout_ = layout.value();
  AT_DISPATCH_ALL_SPARSE_COMPRESSED_LAYOUTS(layout_, "sparse_compressed_tensor_unsafe", [&]{});
  TensorOptions options = TensorOptions().dtype(dtype).layout(layout_).device(device).pinned_memory(pin_memory);
  SparseCsrTensor self = new_compressed_tensor(options);
  get_sparse_csr_impl(self)->set_member_tensors(compressed_indices, plain_indices, values, size);
  return self;
}

template <Layout required_layout>
Tensor _sparse_compressed_tensor_unsafe_template(const Tensor& compressed_indices,
                                                 const Tensor& plain_indices,
                                                 const Tensor& values,
                                                 IntArrayRef size,
                                                 c10::optional<ScalarType> dtype,
                                                 c10::optional<Layout> layout,
                                                 c10::optional<Device> device,
                                                 c10::optional<bool> pin_memory) {
  Layout layout_ = layout.value_or(required_layout);
  TORCH_CHECK(layout_ == required_layout, "sparse compressed layout must be ",required_layout, " but got ", layout_);
  TensorOptions options = TensorOptions().dtype(dtype).layout(layout_).device(device).pinned_memory(pin_memory);
  SparseCsrTensor self = new_compressed_tensor(options);
  get_sparse_csr_impl(self)->set_member_tensors(compressed_indices, plain_indices, values, size);
  return self;
}

#define SPARSE_COMPRESSED_TENSOR_UNSAFE(KIND, REQUIRED_LAYOUT)          \
  Tensor _sparse_##KIND##_tensor_unsafe(const Tensor& compressed_indices, \
                                        const Tensor& plain_indices,    \
                                        const Tensor& values,           \
                                        IntArrayRef size,               \
                                        c10::optional<ScalarType> dtype, \
                                        c10::optional<Layout> layout,   \
                                        c10::optional<Device> device,   \
                                        c10::optional<bool> pin_memory) { \
    return _sparse_compressed_tensor_unsafe_template<REQUIRED_LAYOUT>(compressed_indices, plain_indices, values, size, dtype, layout, device, pin_memory); \
  }

SPARSE_COMPRESSED_TENSOR_UNSAFE(csr, kSparseCsr);
SPARSE_COMPRESSED_TENSOR_UNSAFE(csc, kSparseCsc);
SPARSE_COMPRESSED_TENSOR_UNSAFE(bsr, kSparseBsr);
SPARSE_COMPRESSED_TENSOR_UNSAFE(bsc, kSparseBsc);

DimVector _estimate_sparse_compressed_tensor_size(
    const Tensor& compressed_indices,
    const Tensor& plain_indices,
    const Tensor& values,
    Layout layout) {
  const int block_ndim = AT_DISPATCH_PLAIN_SPARSE_COMPRESSED_LAYOUTS(layout, "estimate_sparse_compressed_tensor_size", [&] { return 0; }, [&] { return 2; });
  const int base_ndim = 2;  // corresponds to compressed and plain indices
  const int batch_ndim = compressed_indices.dim() - 1;
  const std::string compressed_indices_name = compressedIndicesName(layout);
  const std::string plain_indices_name = plainIndicesName(layout);
  TORCH_CHECK(
              batch_ndim >= 0,
              compressed_indices_name, " must have dimensionality >= 1 but got ", compressed_indices.dim());
  TORCH_CHECK(
              compressed_indices.dim() == plain_indices.dim(),
              compressed_indices_name, " and ", plain_indices_name, " dimensionalities must be equal but got ",
              compressed_indices.dim(), " and ", plain_indices.dim(), ", respectively");
  const int dense_ndim = values.dim() - batch_ndim - block_ndim - 1;
  TORCH_CHECK(
              dense_ndim >= 0,
              "values must have dimensionality > sum of batch and block dimensionalities (=",
              batch_ndim, " + ", block_ndim, ") but got ", values.dim());
  DimVector blocksize{
                      (block_ndim == 2 ? std::max<int64_t>(1, values.size(batch_ndim + 1)) : 1),
                      (block_ndim == 2 ? std::max<int64_t>(1, values.size(batch_ndim + 2)) : 1)
  };
  DimVector size = DimVector(compressed_indices.sizes().slice(0, batch_ndim));
  int64_t ncompressed_dims = (compressed_indices.dim() > 0 && compressed_indices.size(-1) > 0 ? compressed_indices.size(-1) - 1 : 0);
  int64_t nplain_dims = AT_DISPATCH_INTEGRAL_TYPES(plain_indices.scalar_type(), "estimate_sparse_compressed_tensor_size",
                                                   [&]() -> int64_t {
                                                     if (plain_indices.numel() > 0) {
                                                       return plain_indices.max().item<scalar_t>() + 1;
                                                     } else {
                                                       return 0;
                                                     }
                                                   });
  AT_DISPATCH_ROW_SPARSE_COMPRESSED_LAYOUTS(layout, "estimate_sparse_compressed_tensor_size",
      [&]{
        size.push_back(ncompressed_dims * blocksize[0]);
        size.push_back(nplain_dims * blocksize[1]);
      },
      [&]{
        size.push_back(nplain_dims * blocksize[0]);
        size.push_back(ncompressed_dims * blocksize[1]);
      });
  for (int i=0; i<dense_ndim; i++) {
    int64_t j = batch_ndim + 1 + base_ndim + i;
    size.push_back((j < values.dim() ? values.size(j) : 1));
  }
  TORCH_CHECK(
              static_cast<int>(size.size()) == batch_ndim + base_ndim + dense_ndim,
              "tensor dimensionality must be sum of batch, base, and dense dimensionalites (=",
              batch_ndim, " + ", base_ndim, " + ", dense_ndim, ") but got ", size.size());
  return size;
}

// TODO: This constructor should probably use an ATen abstract method in order
// to make autograd dispatch available for the CSR constructor. See the relevant
// note in native_functions.yaml.
Tensor sparse_compressed_tensor(
    const Tensor& compressed_indices,
    const Tensor& plain_indices,
    const Tensor& values,
    IntArrayRef size,
    c10::optional<ScalarType> dtype,
    c10::optional<Layout> layout,
    c10::optional<Device> device,
    c10::optional<bool> pin_memory) {

  if (!layout) {
    AT_ERROR("sparse_compressed_tensor expected sparse compressed tensor layout but got none");
  }
  Layout layout_ = layout.value();
  AT_DISPATCH_ALL_SPARSE_COMPRESSED_LAYOUTS(layout_, "sparse_compressed_tensor", [&]{});

  // See [Note: hacky wrapper removal for TensorOptions]
  TensorOptions options = TensorOptions().dtype(dtype).layout(layout_).device(device).pinned_memory(pin_memory);

  _validate_sparse_compressed_tensor_args_worker(compressed_indices, plain_indices, values, size, layout_);

  return at::native::_sparse_compressed_tensor_unsafe(
      compressed_indices,
      plain_indices,
      values,
      size,
      optTypeMetaToScalarType(options.dtype_opt()),
      options.layout_opt(),
      options.device_opt(),
      options.pinned_memory_opt());
}

Tensor sparse_compressed_tensor(
    const Tensor& compressed_indices,
    const Tensor& plain_indices,
    const Tensor& values,
    c10::optional<ScalarType> dtype,
    c10::optional<Layout> layout,
    c10::optional<Device> device,
    c10::optional<bool> pin_memory) {

  if (!layout) {
    AT_ERROR("sparse_compressed_tensor expected sparse compressed tensor layout but got none");
  }
  Layout layout_ = layout.value();
  AT_DISPATCH_ALL_SPARSE_COMPRESSED_LAYOUTS(layout_, "sparse_compressed_tensor", [&]{});

  DimVector size = _estimate_sparse_compressed_tensor_size(compressed_indices, plain_indices, values, layout_);

  // See [Note: hacky wrapper removal for TensorOptions]
  TensorOptions options = TensorOptions().dtype(dtype).layout(layout_).device(device).pinned_memory(pin_memory);

  _validate_sparse_compressed_tensor_args_worker(compressed_indices, plain_indices, values, size, layout_);

  return at::native::_sparse_compressed_tensor_unsafe(
      compressed_indices,
      plain_indices,
      values,
      size,
      optTypeMetaToScalarType(options.dtype_opt()),
      options.layout_opt(),
      options.device_opt(),
      options.pinned_memory_opt());
}

#define SPARSE_COMPRESSED_TENSOR(KIND, REQUIRED_LAYOUT)                 \
  Tensor sparse_##KIND##_tensor(const Tensor& compressed_indices,       \
                                const Tensor& plain_indices,            \
                                const Tensor& values,                   \
                                c10::optional<ScalarType> dtype,        \
                                c10::optional<Layout> layout,           \
                                c10::optional<Device> device,           \
                                c10::optional<bool> pin_memory) {       \
    if (layout) {                                                       \
      TORCH_CHECK(layout.value() == REQUIRED_LAYOUT, "sparse " # KIND " layout must be ", REQUIRED_LAYOUT, " but got ", layout.value()); \
    }                                                                   \
    c10::optional<Layout> layout_(REQUIRED_LAYOUT);                     \
    return at::native::sparse_compressed_tensor(compressed_indices, plain_indices, values, dtype, layout_, device, pin_memory); \
  }                                                                     \
  Tensor sparse_##KIND##_tensor(const Tensor& compressed_indices,       \
                                const Tensor& plain_indices,            \
                                const Tensor& values,                   \
                                IntArrayRef size,                       \
                                c10::optional<ScalarType> dtype,        \
                                c10::optional<Layout> layout,           \
                                c10::optional<Device> device,           \
                                c10::optional<bool> pin_memory) {       \
    if (layout) {                                                       \
      TORCH_CHECK(layout.value() == REQUIRED_LAYOUT, "sparse " # KIND " layout must be ", REQUIRED_LAYOUT, " but got ", layout.value()); \
    }                                                                   \
    c10::optional<Layout> layout_(REQUIRED_LAYOUT);                     \
    return at::native::sparse_compressed_tensor(compressed_indices, plain_indices, values, size, dtype, layout_, device, pin_memory); \
  }

SPARSE_COMPRESSED_TENSOR(csr, kSparseCsr)
SPARSE_COMPRESSED_TENSOR(csc, kSparseCsc)
SPARSE_COMPRESSED_TENSOR(bsr, kSparseBsr)
SPARSE_COMPRESSED_TENSOR(bsc, kSparseBsc)

Tensor empty_symint_sparse_compressed(
    c10::SymIntArrayRef size,
    c10::optional<ScalarType> dtype,
    c10::optional<Layout> layout,
    c10::optional<Device> device,
    c10::optional<bool> pin_memory,
    c10::optional<MemoryFormat> optional_memory_format) {
  return at::native::empty_sparse_compressed(c10::asIntArrayRefSlow(size), dtype, layout, device, pin_memory, optional_memory_format);
}

Tensor empty_sparse_compressed(
    IntArrayRef size,
    c10::optional<ScalarType> dtype,
    c10::optional<Layout> layout,
    c10::optional<Device> device,
    c10::optional<bool> pin_memory,
    c10::optional<MemoryFormat> optional_memory_format) {
  check_size_nonnegative(size);
  TORCH_CHECK(size.size() >= 2, "torch.empty: Only batched sparse compressed (non-block) tensors are supported, but got size ", size);

  // Strided is the default layout for torch.empty.
  Layout layout_ = layout.value_or(Layout::Strided);

  // torch.empty cannot be used to create blocked tensors because its
  // API lacks a method to specify the block size.
  AT_DISPATCH_SPARSE_COMPRESSED_NONBLOCK_LAYOUTS(layout_, "empty_sparse_compressed", [&]{});

  int64_t nnz = 0;
  auto compressed_indices_size = DimVector(size.slice(0, size.size() - 2));
  auto plain_indices_and_values_size = DimVector(size.slice(0, size.size() - 2));
  compressed_indices_size.push_back(size[compressedDimension(layout_, size)] + 1);
  plain_indices_and_values_size.push_back(nnz);

  TensorOptions options = TensorOptions().dtype(ScalarType::Long).layout(Layout::Strided).device(device).pinned_memory(pin_memory);
  auto compressed_indices = at::empty(compressed_indices_size, options);
  auto plain_indices = at::empty(plain_indices_and_values_size, options);
  auto values = at::empty(plain_indices_and_values_size, options.dtype(dtype));

  return at::native::_sparse_compressed_tensor_unsafe(compressed_indices,
                                                      plain_indices,
                                                      values,
                                                      size,
                                                      dtype,
                                                      layout,
                                                      device,
                                                      pin_memory);
}

const Tensor& resize_sparse_csr_(
    const Tensor& self,
    IntArrayRef size,
    c10::optional<MemoryFormat> optional_memory_format) {
  check_size_nonnegative(size);
  TORCH_CHECK(size.size() >= 2, "torch.resize_: Only batched sparse CSR matrices are supported, but got size ", size);
  TORCH_CHECK(
      self.size(-1) <= size[size.size() - 1],
      "torch.resize_: Resizing columns of sparse CSR tensors to a smaller value is not supported. ",
      "The original number of columns is ",
      self.size(-1),
      " while the requested new number of columns is ", size[size.size() - 1], ".");
  get_sparse_csr_impl(self)->resize_(self._nnz(), size);
  return self;
}

Tensor& copy_sparse_compressed_(Tensor& self, const Tensor& src, bool non_blocking) {
  AT_DISPATCH_ALL_SPARSE_COMPRESSED_LAYOUTS(self.layout(), "copy_sparse_compressed_", [&]{});
  TORCH_CHECK(
      self.layout() == src.layout(),
      "torch.copy_: copy of sparse compressed tensors having different layouts is not supported.",
      " self layout is ", self.layout(), " and src layout is ", src.layout());
  TORCH_CHECK(
      self._nnz() == src._nnz(),  // actually, values copy allows different shapes as long as operands are broadcastable
      "torch.copy_: only sparse compressed tensors with the same number of specified elements are supported.");
  auto self_compressed_dim = compressedDimension(self.layout(), self.sizes());
  auto src_compressed_dim = compressedDimension(src.layout(), src.sizes());
  auto self_compressed_dims = self.size(self_compressed_dim);
  auto src_compressed_dims = src.size(compressedDimension(src.layout(), src.sizes()));
  if (self_compressed_dim == src_compressed_dim) {
    TORCH_CHECK(self_compressed_dims == src_compressed_dims,
                "torch.copy_: expected shapes of self and src to match along dimension ",
                self_compressed_dim, " for ",
                self.layout(), " layout but the corresponding dimensions of self and src are ",
                self_compressed_dims, " and ", src_compressed_dims, ", respecitvely.");
  } else {
    TORCH_CHECK(self_compressed_dims == src_compressed_dims,
                "torch.copy_: expected shapes of self and src to match along dimensions ",
                self_compressed_dim, " and ", src_compressed_dim, ", respectively, for ",
                self.layout(), " layout but the corresponding dimensions of self and src are ",
                self_compressed_dims, " and ", src_compressed_dims, ", respecitvely.");
  }
  AT_DISPATCH_PLAIN_SPARSE_COMPRESSED_LAYOUTS(self.layout(), "copy_sparse_compressed_",
                                              [&]{},
                                              [&]{
                                                auto self_values = self.values();
                                                auto src_values = src.values();
                                                auto self_blocksize = DimVector(self_values.sizes().slice(self_values.dim()-2, 2));
                                                auto src_blocksize = DimVector(src_values.sizes().slice(src_values.dim()-2, 2));
                                                TORCH_CHECK(self_blocksize == src_blocksize,
                                                            "torch.copy_: copy of sparse compressed tensors having different block sizes is not supported.",
                                                            " self and src block sizes are ", self_blocksize, " and ", src_blocksize, ", respectivly.");
                                              });
  AT_DISPATCH_ROW_SPARSE_COMPRESSED_LAYOUTS(self.layout(), "copy_sparse_compressed_",
                                            [&]{
                                              self.crow_indices().copy_(src.crow_indices(), non_blocking);
                                              self.col_indices().copy_(src.col_indices(), non_blocking);
                                            },
                                            [&]{
                                              self.ccol_indices().copy_(src.ccol_indices(), non_blocking);
                                              self.row_indices().copy_(src.row_indices(), non_blocking);
                                            });
  self.values().copy_(src.values(), non_blocking);
  return self;
}

// Access members of CSR tensors.
int64_t _nnz_sparse_csr(const SparseCsrTensor& self) {
  return get_sparse_csr_impl(self)->nnz();
}

Tensor values_sparse_csr(const Tensor& self) {
  return get_sparse_csr_impl(self)->values().alias();
}

Tensor crow_indices_sparse_csr(const Tensor& self) {
  return AT_DISPATCH_SPARSE_ROW_COMPRESSED_LAYOUTS(self.layout(),
                                                   "crow_indices",
                                                   [&]{ return get_sparse_csr_impl(self)->compressed_indices().alias(); });
}

Tensor col_indices_sparse_csr(const Tensor& self) {
  return AT_DISPATCH_SPARSE_ROW_COMPRESSED_LAYOUTS(self.layout(),
                                                   "col_indices",
                                                   [&]{ return get_sparse_csr_impl(self)->plain_indices().alias(); });
}

Tensor ccol_indices_sparse_csr(const Tensor& self) {
  return AT_DISPATCH_SPARSE_COL_COMPRESSED_LAYOUTS(self.layout(),
                                                   "ccol_indices",
                                                   [&]{ return get_sparse_csr_impl(self)->compressed_indices().alias(); });
}

Tensor row_indices_sparse_csr(const Tensor& self) {
  return AT_DISPATCH_SPARSE_COL_COMPRESSED_LAYOUTS(self.layout(),
                                                   "row_indices",
                                                   [&]{ return get_sparse_csr_impl(self)->plain_indices().alias(); });
}

int64_t sparse_dim_sparse_csr(const SparseCsrTensor& self) {
  return get_sparse_csr_impl(self)->sparse_dim();
}

int64_t dense_dim_sparse_csr(const SparseCsrTensor& self) {
  return get_sparse_csr_impl(self)->dense_dim();
}

bool _is_same_size_as_sparse_csr(
    const SparseCsrTensor& self,
    const SparseCsrTensor& src) {
  return self.sizes().equals(src.sizes());
}

const SparseCsrTensor& resize_as_sparse_csr_(
    const SparseCsrTensor& self,
    const SparseCsrTensor& src) {
  TORCH_CHECK(
      src.is_sparse_csr() && self.is_sparse_csr(),
      "resize_as_sparse_csr_: layout for self and src must be sparse_csr but got ",
      self.layout(),
      " for self, and ",
      src.layout(),
      " for src");
  if (!_is_same_size_as_sparse_csr(self, src)) {
    get_sparse_csr_impl(self)->resize_as_sparse_csr_tensor_(src);
  }
  return self;
}

SparseCsrTensor clone_sparse_compressed(
                                        const SparseCsrTensor& self,
                                        c10::optional<c10::MemoryFormat> optional_memory_format) {
  TORCH_CHECK(
      !optional_memory_format.has_value(),
      "unsupported memory format option ",
      optional_memory_format.value());
  TensorOptions options = self.options();
  auto compressed_indices = AT_DISPATCH_ROW_SPARSE_COMPRESSED_LAYOUTS(self.layout(),
                                                                      "clone_sparse_compressed",
                                                                      [&]{ return self.crow_indices(); },
                                                                      [&]{ return self.ccol_indices(); });
  auto plain_indices = AT_DISPATCH_ROW_SPARSE_COMPRESSED_LAYOUTS(self.layout(),
                                                                 "clone_sparse_compressed",
                                                                 [&]{ return self.col_indices(); },
                                                                 [&]{ return self.row_indices(); });
  return at::native::_sparse_compressed_tensor_unsafe(
                                                      compressed_indices.clone(),
                                                      plain_indices.clone(),
                                                      self.values().clone(),
                                                      self.sizes(),
                                                      optTypeMetaToScalarType(options.dtype_opt()),
                                                      options.layout_opt(),
                                                      options.device_opt(),
                                                      options.pinned_memory_opt());
}

Tensor empty_like_sparse_csr(
    const Tensor& self,
    c10::optional<ScalarType> dtype,
    c10::optional<Layout> layout,
    c10::optional<Device> device,
    c10::optional<bool> pin_memory,
    c10::optional<c10::MemoryFormat> optional_memory_format) {
  TensorOptions options_ = TensorOptions().dtype(dtype).layout(layout).device(device).pinned_memory(pin_memory);
  TensorOptions options =
      self.options()
          .merge_in(options_)
          .merge_memory_format(optional_memory_format);

  TORCH_CHECK(options.layout() == self.layout(),
    "empty_like with different sparse layout is not supported (self is ",
    self.layout(), " but you requested ", options.layout(), ")");
  if (options.layout() == kSparseCsr) {
    auto result = at::native::_sparse_csr_tensor_unsafe(
        self.crow_indices().clone(),
        self.col_indices().clone(),
        at::empty(self.values().sizes(), options.layout(kStrided)),
        self.sizes(),
        optTypeMetaToScalarType(options.dtype()),
        self.layout(),
        options.device());
    return result;
  } else if (options.layout() == kSparseCsc) {
    auto result = at::native::_sparse_csc_tensor_unsafe(
        self.ccol_indices().clone(),
        self.row_indices().clone(),
        at::empty(self.values().sizes(), options.layout(kStrided)),
        self.sizes(),
        optTypeMetaToScalarType(options.dtype()),
        self.layout(),
        options.device());
    return result;
  } else if (options.layout() == kSparseBsr) {
    auto result = at::native::_sparse_bsr_tensor_unsafe(
        self.crow_indices().clone(),
        self.col_indices().clone(),
        at::empty(self.values().sizes(), options.layout(kStrided)),
        self.sizes(),
        optTypeMetaToScalarType(options.dtype()),
        self.layout(),
        options.device());
<<<<<<< HEAD
=======

>>>>>>> 95036870
    return result;
  } else if (options.layout() == kSparseBsc) {
    auto result = at::native::_sparse_bsc_tensor_unsafe(
        self.ccol_indices().clone(),
        self.row_indices().clone(),
        at::empty(self.values().sizes(), options.layout(kStrided)),
        self.sizes(),
        optTypeMetaToScalarType(options.dtype()),
        self.layout(),
        options.device());
    return result;
  } else if (options.layout() == kStrided) {
    return at::native::empty_like(self, dtype, layout, device, pin_memory, optional_memory_format);
  } else {
    TORCH_CHECK(false, "Layout ", options.layout(), " is not supported");
  }
}

Tensor select_sparse_csr(const Tensor& self, int64_t dim, int64_t index) {
  TORCH_CHECK(
      self.layout() == kSparseCsr || self.layout() == kSparseBsr,
      "select(): currently only supports the SparseCsr and SparseBsr layout.");
  TORCH_CHECK_INDEX(
      self.dim() != 0, "select() cannot be applied to a 0-dim tensor.");
  dim = maybe_wrap_dim(dim, self.dim());
  auto size = self.size(dim);
  if (index < -size || index >= size) {
    TORCH_CHECK_INDEX(
        false,
        "select(): index ",
        index,
        " out of range for tensor of size ",
        self.sizes(),
        " at dimension ",
        dim);
  }
  if (index < 0) {
    index += size;
  }

  TORCH_INTERNAL_ASSERT(dim >= 0 && dim < self.dim());

  auto new_sizes = DimVector(self.sizes());
  new_sizes.erase(new_sizes.begin() + dim);
  auto options = self.options();

  // Selecting batch dimension
  if (dim < self.dim() - 2) {
    if (self.layout() == kSparseBsr) {
      return at::native::_sparse_bsr_tensor_unsafe(
          self.crow_indices().select(dim, index),
          self.col_indices().select(dim, index),
          self.values().select(dim, index),
          new_sizes,
          optTypeMetaToScalarType(options.dtype_opt()),
          options.layout_opt(),
          options.device_opt(),
          options.pinned_memory_opt());
    }
    return at::native::_sparse_csr_tensor_unsafe(
        self.crow_indices().select(dim, index),
        self.col_indices().select(dim, index),
        self.values().select(dim, index),
        new_sizes,
        optTypeMetaToScalarType(options.dtype_opt()),
        options.layout_opt(),
        options.device_opt(),
        options.pinned_memory_opt());
  } else {
    TORCH_CHECK(
        self.is_sparse_csr(),
        "select(): selecting non-batch dimensions is currently only supported for CSR tensors.");
    TORCH_CHECK(
        self.dim() == 2,
        "select(): selecting rows or columns is not implemented for batched sparse CSR tensors.")
    // Converting to COO and calling select is slighly slower than operating on
    // the CSR indices directly for constructing a COO vector, however current
    // version is more readable and easier to understand.
    return self.to_sparse().select(dim, index);
  }
}

} // namespace native
} // namespace at<|MERGE_RESOLUTION|>--- conflicted
+++ resolved
@@ -737,10 +737,7 @@
         optTypeMetaToScalarType(options.dtype()),
         self.layout(),
         options.device());
-<<<<<<< HEAD
-=======
-
->>>>>>> 95036870
+
     return result;
   } else if (options.layout() == kSparseBsc) {
     auto result = at::native::_sparse_bsc_tensor_unsafe(
