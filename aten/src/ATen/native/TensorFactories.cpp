#include <ATen/ATen.h>
#include <ATen/CPUGeneratorImpl.h>
#include <ATen/Dispatch.h>
#include <ATen/EmptyTensor.h>
#include <ATen/Parallel.h>
#include <ATen/MapAllocator.h>
#include <ATen/NativeFunctions.h>
#include <ATen/TracerMode.h>
#include <c10/core/ScalarType.h>
#include <c10/util/Deprecated.h>
#include <ATen/native/Math.h>
#include <ATen/native/Resize.h>
#include <ATen/native/TensorFactories.h>
#include <c10/core/TensorOptions.h>
#include <ATen/detail/CUDAHooksInterface.h>
#include <c10/util/Exception.h>
#include <c10/util/irange.h>
#include <ATen/NamedTensorUtils.h>
#include <ATen/native/UnaryOps.h>
#ifndef AT_PER_OPERATOR_HEADERS
#include <ATen/Functions.h>
#else
#include <ATen/ops/eye.h>
#endif

#include <algorithm>
#include <cctype>
#include <cmath>
#include <cstddef>
#include <string>
#include <c10/core/SymIntArrayRef.h>

namespace at {
namespace native {
namespace {
void window_function_checks(
    const char* function_name,
    const TensorOptions& options,
    int64_t window_length) {
  TORCH_CHECK(
      options.layout() != kSparse,
      function_name,
      " is not implemented for sparse types, got: ",
      options);
  TORCH_CHECK(
      at::isFloatingType(typeMetaToScalarType(options.dtype())) || at::isComplexType(typeMetaToScalarType(options.dtype())),
      function_name,
      " expects floating point dtypes, got: ",
      options);
  TORCH_CHECK(
      window_length >= 0,
      function_name,
      " requires non-negative window_length, got window_length=",
      window_length);
}

} // namespace

DEFINE_DISPATCH(complex_stub);
DEFINE_DISPATCH(polar_stub);

// ~~~~~~~~~~~~~~~~~~~~~~~~~~~~~~~~~ arange ~~~~~~~~~~~~~~~~~~~~~~~~~~~~~~~~~~~~

Tensor arange(const Scalar& end,
    c10::optional<ScalarType> dtype,
    c10::optional<Layout> layout,
    c10::optional<Device> device,
    c10::optional<bool> pin_memory) {
  return native::arange(/*start=*/0, end, dtype, layout, device, pin_memory);
}

Tensor arange(const Scalar& start, const Scalar& end,
    c10::optional<ScalarType> dtype,
    c10::optional<Layout> layout,
    c10::optional<Device> device,
    c10::optional<bool> pin_memory) {
  return native::arange(
      start, end, /*step=*/1, dtype, layout, device, pin_memory);
}

Tensor arange(
    const Scalar& start,
    const Scalar& end,
    const Scalar& step,
    c10::optional<ScalarType> dtype,
    c10::optional<Layout> layout,
    c10::optional<Device> device,
    c10::optional<bool> pin_memory) {
  // See [Note: hacky wrapper removal for TensorOptions]
  TensorOptions options = TensorOptions().dtype(dtype).layout(layout).device(device).pinned_memory(pin_memory);

  bool set_to_integral_dtype = !options.has_dtype() &&
       // bool inputs are considered integral
       start.isIntegral(true) &&
       end.isIntegral(true) &&
       step.isIntegral(true);

  Tensor result = set_to_integral_dtype
      ? at::empty({0}, options.dtype(at::ScalarType::Long))
      : at::empty({0}, options);
  return at::arange_out(result, start, end, step);
}

Tensor& arange_out(const Scalar& end, Tensor& result) {
  return at::arange_out(result, /*start=*/0, end);
}

Tensor& arange_out(Tensor& result, const Scalar& start, const Scalar& end) {
  return at::arange_out(result, start, end, /*step=*/1);
}

Tensor _dim_arange(const Tensor& like, int64_t dim) {
  return at::arange(like.size(dim), like.options().dtype(at::kLong));
}

// ~~~~~~~~~~~~~~~~~~~~~~~~~~~~~~ complex / polar ~~~~~~~~~~~~~~~~~~~~~~~~~~~~~~

void complex_check_floating(const Tensor& a, const Tensor& b) {
  TORCH_CHECK((a.scalar_type() == kFloat || a.scalar_type() == kDouble || a.scalar_type() == kHalf) &&
              (b.scalar_type() == kFloat || b.scalar_type() == kDouble || b.scalar_type() == kHalf),
              "Expected both inputs to be Half, Float or Double tensors but got ",
              a.scalar_type(), " and ", b.scalar_type());
}

void complex_check_dtype(
    const Tensor& result,
    const Tensor& a,
    const Tensor& b) {
  complex_check_floating(a, b);
  TORCH_CHECK(a.scalar_type() == b.scalar_type(),
              "Expected object of scalar type ", a.scalar_type(),
              " but got scalar type ", b.scalar_type(), " for second argument");
  TORCH_CHECK(result.scalar_type() == toComplexType(a.scalar_type()),
              "Expected object of scalar type ", toComplexType(a.scalar_type()),
              " but got scalar type ", result.scalar_type(),
              " for argument 'out'");
}

Tensor& complex_out(const Tensor& real, const Tensor& imag, Tensor& result) {
  complex_check_dtype(result, real, imag);
  auto iter = TensorIteratorConfig()
      .add_output(result)
      .add_input(real)
      .add_input(imag)
      .check_all_same_dtype(false)
      .build();
  complex_stub(iter.device_type(), iter);
  return result;
}

Tensor complex(const Tensor& real, const Tensor& imag) {
  complex_check_floating(real, imag);
  c10::TensorOptions options = real.options();
  options = options.dtype(toComplexType(real.scalar_type()));
  Tensor result = at::empty(0, options);
  return at::complex_out(result, real, imag);
}

Tensor& polar_out(const Tensor& abs, const Tensor& angle, Tensor& result) {
  complex_check_dtype(result, abs, angle);
  auto iter = TensorIteratorConfig()
      .add_output(result)
      .add_input(abs)
      .add_input(angle)
      .check_all_same_dtype(false)
      .build();
  polar_stub(iter.device_type(), iter);
  return result;
}

Tensor polar(const Tensor& abs, const Tensor& angle) {
  complex_check_floating(abs, angle);
  c10::TensorOptions options = abs.options();
  options = options.dtype(toComplexType(abs.scalar_type()));
  Tensor result = at::empty(0, options);
  return at::polar_out(result, abs, angle);
}

// ~~~~~~~~~~~~~~~~~~~~~~~~~~~~~~~~~ empty ~~~~~~~~~~~~~~~~~~~~~~~~~~~~~~~~~~~~
Tensor empty_cpu(IntArrayRef size, c10::optional<ScalarType> dtype_opt, c10::optional<Layout> layout_opt,
                 c10::optional<Device> device_opt, c10::optional<bool> pin_memory_opt, c10::optional<c10::MemoryFormat> memory_format_opt) {
  return at::detail::empty_cpu(size, dtype_opt, layout_opt, device_opt, pin_memory_opt, memory_format_opt);
}

Tensor empty_symint_cpu(c10::SymIntArrayRef size, c10::optional<ScalarType> dtype_opt, c10::optional<Layout> layout_opt,
                 c10::optional<Device> device_opt, c10::optional<bool> pin_memory_opt, c10::optional<c10::MemoryFormat> memory_format_opt) {
  return at::native::empty_cpu(c10::asIntArrayRefSlow(size), dtype_opt, layout_opt, device_opt, pin_memory_opt, memory_format_opt);
}

Tensor empty(
    IntArrayRef size,
    c10::optional<DimnameList> names,
    c10::optional<ScalarType> dtype,
    c10::optional<Layout> layout,
    c10::optional<Device> device,
    c10::optional<bool> pin_memory,
    optional<MemoryFormat> optional_memory_format) {
  // See [Note: hacky wrapper removal for TensorOptions]
  TensorOptions options = TensorOptions().dtype(dtype).layout(layout).device(device).pinned_memory(pin_memory);

  if (!names.has_value()) {
    return at::empty(size, options, optional_memory_format);
  }
  TORCH_CHECK(options.layout() == Layout::Strided,
      "NYI: named tensors only support strided layout");
  TORCH_CHECK(options.device().is_cpu() || options.device().is_cuda(),
      "NYI: named tensors only support CPU and CUDA tensors");
  auto result = at::empty(size, options, optional_memory_format);
  internal_set_names_inplace(result, names);
  return result;
}

Tensor empty_strided_cpu(IntArrayRef size, IntArrayRef stride, c10::optional<ScalarType> dtype_opt,
                         c10::optional<Layout> layout_opt, c10::optional<Device> device_opt, c10::optional<bool> pin_memory_opt) {
  return at::detail::empty_strided_cpu(size, stride, dtype_opt, layout_opt, device_opt, pin_memory_opt);
}

Tensor& empty_out(IntArrayRef size,
    c10::optional<c10::MemoryFormat> optional_memory_format,
    Tensor& result) {
  // Preferably, this argument would not be accepted by _out, but the code
  // generator requires the out and non-out overloads to match exactly
  TORCH_CHECK(
      !optional_memory_format.has_value(),
      "'memory_format' argument is incompatible with 'out' tensor argument");
  check_size_nonnegative(size);
  if (result.is_sparse()) {
    result.sparse_resize_and_clear_(size, size.size(), 0);
  } else {
    result.resize_(size);
  }
  return result;
}

// Temporary type cast operators. These are needed to trace type-casts now since
// Type's are not supported in the IR. Instead, we call down to these
// specialized operators for each datatype.
// TODO: remove when we have Type support in the IR

#define DEFINE_CAST_OP(_1, n)                                    \
  Tensor _cast_##n(const Tensor& self, bool non_blocking) {      \
    if (self.scalar_type() == ScalarType::n)                     \
      return self;                                               \
    return self.to(ScalarType::n, non_blocking);                 \
  }

AT_FORALL_SCALAR_TYPES_AND3(Bool, Half, BFloat16, DEFINE_CAST_OP)

#undef DEFINE_CAST_OP

Tensor empty_like(
    const Tensor& self,
    c10::optional<ScalarType> dtype,
    c10::optional<Layout> layout,
    c10::optional<Device> device,
    c10::optional<bool> pin_memory,
    c10::optional<c10::MemoryFormat> optional_memory_format) {
  // See [Note: hacky wrapper removal for TensorOptions]
  TensorOptions options_ = TensorOptions().dtype(dtype).layout(layout).device(device).pinned_memory(pin_memory);


  TORCH_CHECK(
    !(options_.has_memory_format() && optional_memory_format.has_value()),
    "Cannot set memory_format both in TensorOptions and explicit argument; please delete "
    "the redundant setter.");

  TensorOptions options =
      self.options()
          .merge_in(options_)
          .merge_memory_format(optional_memory_format);

  TORCH_CHECK(
      !(options.layout() != kStrided &&
          optional_memory_format.has_value()),
      "memory format option is only supported by strided tensors");

  auto memory_format = options.memory_format_opt().value_or(MemoryFormat::Preserve);

  Tensor result;

  if (memory_format == MemoryFormat::Preserve) {
    if (self.is_non_overlapping_and_dense()) {
      result = at::empty_strided(self.sizes(), self.strides(), options.memory_format(c10::nullopt));
    } else if (self.unsafeGetTensorImpl()->support_as_strided() && self.layout() == kStrided) {
      // If input tensor is not dense and non-overlapping but strided, we will infer an output strides
      // which keeps the layout permutation of the input tensor.
      std::vector<int64_t> strides = infer_dense_strides(self.sizes(), self.strides());
      // See Note [Explicit nullopt MemoryFormat argument]
      result = at::empty_strided(self.sizes(), strides, options.memory_format(c10::nullopt));
    } else {
      // See Note [Explicit nullopt MemoryFormat argument]
      result = at::empty(self.sizes(), options.memory_format(self.suggest_memory_format()), c10::nullopt);
    }
  } else {
    // See Note [Explicit nullopt MemoryFormat argument]
    result = at::empty(self.sizes(), options.memory_format(memory_format), c10::nullopt);
  }

  if (self.opt_names()) {
    namedinference::propagate_names(result, self.names());
  }

  // never propagate Conjugate, Negative, and ZeroTensor dispatch key
  result._set_conj(false);
  result._set_neg(false);
  result._set_zero(false);
  return result;
}

Tensor empty_like_quantized(
    const Tensor& self,
    c10::optional<ScalarType> dtype,
    c10::optional<Layout> layout,
    c10::optional<Device> device,
    c10::optional<bool> pin_memory,
    c10::optional<c10::MemoryFormat> optional_memory_format) {
  // See [Note: hacky wrapper removal for TensorOptions]
  TensorOptions options_ = TensorOptions().dtype(dtype).layout(layout).device(device).pinned_memory(pin_memory);

  TORCH_CHECK(
    !(options_.has_memory_format() && optional_memory_format.has_value()),
    "Cannot set memory_format both in TensorOptions and explicit argument; please delete "
    "the redundant setter.");

  TensorOptions options =
      self.options()
          .merge_in(options_)
          .merge_memory_format(optional_memory_format);

  TORCH_CHECK(
      !(options.layout() != kStrided &&
          optional_memory_format.has_value()),
      "memory format option is only supported by strided tensors");

  auto memory_format = options.memory_format_opt().value_or(MemoryFormat::Preserve);


  // TODO: To support all features of MemoryFormat::Preserve we need to add
  // _empty_affine_quantized_strided function and use it similarly to
  // Tensor clone(const Tensor& src, c10::optional<c10::MemoryFormat> optional_memory_format)
  // if (self.is_non_overlapping_and_dense()) -> _empty_affine_quantized_strided
  if (memory_format == MemoryFormat::Preserve) {
    memory_format = self.suggest_memory_format();
  }


  // Note [Explicit nullopt MemoryFormat argument]
  // ~~~~~~~~~~~~~~~~~~~~~~~~~~~~~~~~~~~~~~~~~~~~
  // Some functions which we call default the OPTIONAL MemoryFormat
  // argument to something that's not nullopt.  If we pass the
  // MemoryFormat via TensorOptions, we must explicitly disable this
  // defaulting process, by explicitly passing nullopt for the MemoryFormat
  // argument.  When codegen is adjusted so we can delete this argument from
  // the method signature, the argument will just disappear entirely.
  //
  // BTW, there are a few places where the optional MemoryFormat is None,
  // but I still pass in nullopt for robustness.

  // We could check if dtype is still quantized?  But then should we shift/scale
  // the q_zero_point / q_scale or not?
  TORCH_CHECK(!options.has_dtype() || options.dtype() == self.dtype(),
              "It is currently not supported to specify a dtype that doesn't match "
              "the input tensor's dtype via empty_like.  Specified: ", options.dtype(),
              " Input tensor's dtype: ", self.dtype());
  auto qscheme = self.qscheme();
  if (qscheme == kPerTensorAffine) {
    return at::_empty_affine_quantized(self.sizes(), options.memory_format(memory_format),
                                        self.q_scale(),
                                        self.q_zero_point(),
                                        // See Note [Explicit nullopt MemoryFormat argument]
                                        c10::nullopt);
  } else if (qscheme == kPerChannelAffine) {
    // Copy the tensors with channels to avoid accidental overrides
    return at::_empty_per_channel_affine_quantized(
        self.sizes(),
        self.q_per_channel_scales().clone(at::MemoryFormat::Preserve),
        self.q_per_channel_zero_points().clone(at::MemoryFormat::Preserve),
        self.q_per_channel_axis(),
        options.memory_format(memory_format),
        // See Note [Explicit nullopt MemoryFormat argument]
        c10::nullopt);
  } else {
    TORCH_CHECK(false, "Unsupported qscheme: ", toString(qscheme));
  }
}

Tensor new_empty(
    const Tensor& self,
    IntArrayRef size,
    c10::optional<ScalarType> dtype_opt,
    c10::optional<Layout> layout_opt,
    c10::optional<Device> device_opt,
    c10::optional<bool> pin_memory_opt
    ) {
  return self.new_empty_symint(c10::SymIntArrayRef::fromIntArrayRef(size), dtype_opt, layout_opt, device_opt, pin_memory_opt);
}

Tensor new_empty_symint(
    const Tensor& self,
    SymIntArrayRef size,
    c10::optional<ScalarType> dtype_opt,
    c10::optional<Layout> layout_opt,
    c10::optional<Device> device_opt,
    c10::optional<bool> pin_memory_opt
    ) {
  auto dtype = dtype_opt.has_value() ? dtype_opt : optTypeMetaToScalarType(self.options().dtype_opt());
  auto layout = layout_opt.has_value() ? layout_opt : self.options().layout_opt();
  auto device = device_opt.has_value() ? device_opt : self.options().device_opt();
  auto pin_memory = pin_memory_opt.has_value() ? pin_memory_opt : self.options().pinned_memory_opt();
  return at::empty_symint(size, dtype, layout, device, pin_memory, c10::nullopt);
}

Tensor new_empty_strided(
    const Tensor& self,
    IntArrayRef size,
    IntArrayRef stride,
    c10::optional<ScalarType> dtype,
    c10::optional<Layout> layout,
    c10::optional<Device> device,
    c10::optional<bool> pin_memory
    ) {
  // See [Note: hacky wrapper removal for TensorOptions]
  TensorOptions options = TensorOptions().dtype(dtype).layout(layout).device(device).pinned_memory(pin_memory);

  return at::empty_strided(size, stride, self.options().merge_in(options));
}

// ~~~~~~~~~~~~~~~~~~~~~~~~~~~~~~~~~ eye ~~~~~~~~~~~~~~~~~~~~~~~~~~~~~~~~~

Tensor eye(int64_t n,
    c10::optional<ScalarType> dtype,
    c10::optional<Layout> layout,
    c10::optional<Device> device,
    c10::optional<bool> pin_memory) {
  // the default value of `m` equals to `n`
  return at::eye(n, n, dtype, layout, device, pin_memory);
}

Tensor eye(int64_t n, int64_t m,
    c10::optional<ScalarType> dtype,
    c10::optional<Layout> layout,
    c10::optional<Device> device,
    c10::optional<bool> pin_memory) {
  // See [Note: hacky wrapper removal for TensorOptions]
  TensorOptions options = TensorOptions().dtype(dtype).layout(layout).device(device).pinned_memory(pin_memory);

  auto tensor = at::empty({0}, options); // to be resized
  return at::eye_out(tensor, n, m);
}

Tensor& eye_out_cpu(int64_t n, Tensor& result) {
  // the default value of `m` equals to `n`
  return native::eye_out_cpu(n, n, result);
}

Tensor& eye_out_cpu(int64_t n, int64_t m, Tensor& result) {
  TORCH_CHECK(n >= 0, "n must be greater or equal to 0, got ", n);
  TORCH_CHECK(m >= 0, "m must be greater or equal to 0, got ", m);

  result.resize_({n, m});
  result.zero_();

  int64_t sz = std::min<int64_t>(n, m);
  AT_DISPATCH_ALL_TYPES_AND_COMPLEX_AND2(at::ScalarType::Half, at::ScalarType::Bool, result.scalar_type(), "eye", [&]() -> void {
    scalar_t* result_data = result.data_ptr<scalar_t>();
    at::parallel_for(0, sz, internal::GRAIN_SIZE, [&](int64_t p_begin, int64_t p_end) {
      for (const auto i : c10::irange(p_begin, p_end))result_data[i*(result.strides()[0] + result.strides()[1])] = 1;
    });
  });

  return result;
}

// ~~~~~~~~~~~~~~~~~~~~~~~~~~~~~~~~~~~ full ~~~~~~~~~~~~~~~~~~~~~~~~~~~~~~~~~~~

namespace {

// Performs dtype inference for full
TensorOptions infer_full_options(
  const Scalar& fill_value,
  const TensorOptions& options) {

  if (!options.has_dtype()) {
    if (fill_value.isBoolean()) {
      return options.dtype(at::kBool);
    } else if (fill_value.isIntegral(false)) {
      return options.dtype(at::kLong);
    } else if (fill_value.isComplex()) {
      auto scalar_type = (get_default_dtype() == ScalarType::Double) ?
                            ScalarType::ComplexDouble :
                            ScalarType::ComplexFloat;
      return options.dtype(scalar_type);
    } else {
      return options.dtype(get_default_dtype());
    }
  }

  return options;
}

} // anonymous namespace

Tensor full(IntArrayRef size, const Scalar& fill_value,
    c10::optional<ScalarType> dtype,
    c10::optional<Layout> layout,
    c10::optional<Device> device,
    c10::optional<bool> pin_memory) {
  // See [Note: hacky wrapper removal for TensorOptions]
  TensorOptions options = TensorOptions().dtype(dtype).layout(layout).device(device).pinned_memory(pin_memory);

  TORCH_CHECK(options.layout() != kSparse,
    "full(...) is not implemented for sparse layout");

  auto result = at::empty(size, infer_full_options(fill_value, options));
  return result.fill_(fill_value);
}

Tensor& full_out(IntArrayRef size, const Scalar& fill_value, Tensor& result) {
  TORCH_CHECK(!result.is_sparse(),
    "full(...) is not implemented for sparse layout");

  result.resize_(size);
  return result.fill_(fill_value);
}

Tensor full_like(
    const Tensor& self,
    const Scalar& fill_value,
    c10::optional<ScalarType> dtype,
    c10::optional<Layout> layout,
    c10::optional<Device> device,
    c10::optional<bool> pin_memory,
    c10::optional<c10::MemoryFormat> optional_memory_format) {
  // See [Note: hacky wrapper removal for TensorOptions]
  TensorOptions options = TensorOptions().dtype(dtype).layout(layout).device(device).pinned_memory(pin_memory);

  auto result = at::empty_like(self, options, optional_memory_format);
  return result.fill_(fill_value);
}

Tensor new_full(
    const Tensor& self,
    IntArrayRef size,
    const Scalar& fill_value,
    c10::optional<ScalarType> dtype,
    c10::optional<Layout> layout,
    c10::optional<Device> device,
    c10::optional<bool> pin_memory
    ) {

  Tensor r = self.new_empty(size, TensorOptions().dtype(dtype).layout(layout).device(device).pinned_memory(pin_memory));
  r.fill_(fill_value);
  return r;
}

namespace {
TensorOptions linspace_logspace_infer_options(
    const Scalar& start,
    const Scalar& end,
    const TensorOptions& options,
    const char* fn_name) {
  if (start.isComplex() || end.isComplex()) {
    const auto default_complex_dtype = c10::get_default_complex_dtype();
    if (options.has_dtype()) {
      auto dtype = c10::typeMetaToScalarType(options.dtype());
      TORCH_CHECK(at::isComplexType(dtype),
          fn_name, ": inferred dtype ", default_complex_dtype, " can't be safely cast to passed dtype ", dtype);
    } else {
      return options.dtype(default_complex_dtype);
    }
  }

  return options.has_dtype() ? options : options.dtype(c10::get_default_dtype());
}
} // anonymous namespace

// ~~~~~~~~~~~~~~~~~~~~~~~~~~~~~~~~~ linspace ~~~~~~~~~~~~~~~~~~~~~~~~~~~~~~~~~

Tensor linspace(
    const Scalar& start,
    const Scalar& end,
    int64_t steps,
    c10::optional<ScalarType> dtype,
    c10::optional<Layout> layout,
    c10::optional<Device> device,
    c10::optional<bool> pin_memory) {
  // See [Note: hacky wrapper removal for TensorOptions]
  TensorOptions options = TensorOptions().dtype(dtype).layout(layout).device(device).pinned_memory(pin_memory);

  TORCH_CHECK(steps >= 0, "number of steps must be non-negative");
  auto result_options = linspace_logspace_infer_options(start, end, options, "torch.linspace()");
  Tensor result = at::empty({steps}, result_options);
  return at::linspace_out(result, start, end, steps);
}

// ~~~~~~~~~~~~~~~~~~~~~~~~~~~~~~~~~ logspace ~~~~~~~~~~~~~~~~~~~~~~~~~~~~~~~~~

Tensor logspace(
    const Scalar& start,
    const Scalar& end,
    int64_t steps,
    double base,
    c10::optional<ScalarType> dtype,
    c10::optional<Layout> layout,
    c10::optional<Device> device,
    c10::optional<bool> pin_memory) {
  // See [Note: hacky wrapper removal for TensorOptions]
  TensorOptions options = TensorOptions().dtype(dtype).layout(layout).device(device).pinned_memory(pin_memory);

  TORCH_CHECK(steps >= 0, "number of steps must be non-negative");
  auto result_options = linspace_logspace_infer_options(start, end, options, "torch.logspace()");
  Tensor result = at::empty({steps}, result_options);
  return at::logspace_out(result, start, end, steps, base);
}

// ~~~~~~~~~~~~~~~~~~~~~~~~~~~~~~~~~~~ ones ~~~~~~~~~~~~~~~~~~~~~~~~~~~~~~~~~~~

Tensor ones(IntArrayRef size,
    c10::optional<ScalarType> dtype,
    c10::optional<Layout> layout,
    c10::optional<Device> device,
    c10::optional<bool> pin_memory) {
  return native::full(size, /*fill_value=*/1., dtype, layout, device, pin_memory);
}

Tensor& ones_out(IntArrayRef size, Tensor& result) {
  return native::full_out(size, /*fill_value=*/1., result);
}

Tensor ones_like(
    const Tensor& self,
    c10::optional<ScalarType> dtype,
    c10::optional<Layout> layout,
    c10::optional<Device> device,
    c10::optional<bool> pin_memory,
    c10::optional<c10::MemoryFormat> optional_memory_format) {
  auto result = at::empty_like(self, dtype, layout, device, pin_memory, optional_memory_format);
  return result.fill_(1.);
}

Tensor new_ones(
    const Tensor& self,
    IntArrayRef size,
    c10::optional<ScalarType> dtype,
    c10::optional<Layout> layout,
    c10::optional<Device> device,
    c10::optional<bool> pin_memory) {
  // See [Note: hacky wrapper removal for TensorOptions]
  Tensor r = self.new_empty(size, TensorOptions().dtype(dtype).layout(layout).device(device).pinned_memory(pin_memory));
  r.fill_(1.);
  return r;
}

// ~~~~~~~~~~~~~~~~~~~~~~~~~~~~~~~ scalar_tensor ~~~~~~~~~~~~~~~~~~~~~~~~~~~~~~~

Tensor scalar_tensor(const Scalar& s,
    c10::optional<ScalarType> dtype,
    c10::optional<Layout> layout,
    c10::optional<Device> device,
    c10::optional<bool> pin_memory) {
  // See [Note: hacky wrapper removal for TensorOptions]
  TensorOptions options = TensorOptions().dtype(dtype).layout(layout).device(device).pinned_memory(pin_memory);

  if (options.device() == at::kCPU) {
    // This is a fast track to skip device dispatch for making scalar tensor on CPU.
    // See https://github.com/pytorch/pytorch/pull/29915 for more detailed perf
    // difference.
    // In the future when we remove the overhead of device dispatch, we'll happily
    // revert this to following:
    //   auto result = at::empty({}, options);
    at::tracer::impl::NoTracerDispatchMode tracer_guard;
    at::AutoDispatchBelowAutograd mode;
    auto result = empty_cpu({}, optTypeMetaToScalarType(options.dtype_opt()), options.layout_opt(), options.device_opt(), options.pinned_memory_opt());
    at::native::fill_(result, s);
    return result;
  }
  return at::empty({}, options).fill_(s);
}

// ~~~~~~~~~~~~~~~~~~~~~~~~~~~~~~~~~~~ rand ~~~~~~~~~~~~~~~~~~~~~~~~~~~~~~~~~~~

Tensor rand(IntArrayRef size,
    c10::optional<ScalarType> dtype,
    c10::optional<Layout> layout,
    c10::optional<Device> device,
    c10::optional<bool> pin_memory) {
  return native::rand(size, static_cast<c10::optional<Generator>>(c10::nullopt), dtype, layout, device, pin_memory);
}

Tensor rand(IntArrayRef size, c10::optional<Generator> generator,
    c10::optional<ScalarType> dtype,
    c10::optional<Layout> layout,
    c10::optional<Device> device,
    c10::optional<bool> pin_memory) {
  // See [Note: hacky wrapper removal for TensorOptions]
  TensorOptions options = TensorOptions().dtype(dtype).layout(layout).device(device).pinned_memory(pin_memory);

  auto result = at::empty(size, options);
  return result.uniform_(0, 1, generator);
}

Tensor& rand_out(IntArrayRef size, Tensor& result) {
  return native::rand_out(size, c10::nullopt, result);
}

Tensor& rand_out(IntArrayRef size, c10::optional<Generator> generator, Tensor& result) {
  result.resize_(size);
  return result.uniform_(0, 1, generator);
}

Tensor rand_like(
    const Tensor& self,
    c10::optional<ScalarType> dtype,
    c10::optional<Layout> layout,
    c10::optional<Device> device,
    c10::optional<bool> pin_memory,
    c10::optional<c10::MemoryFormat> optional_memory_format) {
  // See [Note: hacky wrapper removal for TensorOptions]
  TensorOptions options = TensorOptions().dtype(dtype).layout(layout).device(device).pinned_memory(pin_memory);

  auto result = at::empty_like(self, options, optional_memory_format);
  return result.uniform_(0, 1, c10::nullopt);
}

// ~~~~~~~~~~~~~~~~~~~~~~~~~~~~~~~~~ randint ~~~~~~~~~~~~~~~~~~~~~~~~~~~~~~~~~~

Tensor randint(int64_t high, IntArrayRef size,
    c10::optional<ScalarType> dtype,
    c10::optional<Layout> layout,
    c10::optional<Device> device,
    c10::optional<bool> pin_memory) {
  return native::randint(high, size, c10::nullopt /* generator*/, dtype, layout, device, pin_memory);
}

Tensor randint(
    int64_t high,
    IntArrayRef size,
    c10::optional<Generator> generator,
    c10::optional<ScalarType> dtype,
    c10::optional<Layout> layout,
    c10::optional<Device> device,
    c10::optional<bool> pin_memory) {
  return native::randint(0, high, size, generator, dtype, layout, device, pin_memory);
}

Tensor randint(
    int64_t low,
    int64_t high,
    IntArrayRef size,
    c10::optional<ScalarType> dtype,
    c10::optional<Layout> layout,
    c10::optional<Device> device,
    c10::optional<bool> pin_memory) {
  return native::randint(low, high, size, c10::nullopt, dtype, layout, device, pin_memory);
}

Tensor randint(
    int64_t low,
    int64_t high,
    IntArrayRef size,
    c10::optional<Generator> generator,
    c10::optional<ScalarType> dtype,
    c10::optional<Layout> layout,
    c10::optional<Device> device,
    c10::optional<bool> pin_memory) {
  // See [Note: hacky wrapper removal for TensorOptions]
  TensorOptions options = TensorOptions().dtype(dtype).layout(layout).device(device).pinned_memory(pin_memory);

  auto result = at::empty(size, options);
  return result.random_(low, high, generator);
}

Tensor& randint_out(int64_t high, IntArrayRef size, Tensor& result) {
  return native::randint_out(high, size, c10::nullopt, result);
}

Tensor& randint_out(int64_t high,
    IntArrayRef size,
    c10::optional<Generator> generator,
    Tensor& result) {
  result.resize_(size);
  return result.random_(0, high, generator);
}

Tensor& randint_out(int64_t low, int64_t high, IntArrayRef size, Tensor& result) {
  return native::randint_out(low, high, size, c10::nullopt, result);
}

Tensor& randint_out(int64_t low,
    int64_t high,
    IntArrayRef size,
    c10::optional<Generator> generator,
    Tensor& result) {
  result.resize_(size);
  return result.random_(low, high, generator);
}

Tensor randint_like(
    const Tensor& self,
    int64_t high,
    c10::optional<ScalarType> dtype,
    c10::optional<Layout> layout,
    c10::optional<Device> device,
    c10::optional<bool> pin_memory,
    c10::optional<c10::MemoryFormat> optional_memory_format) {
  // See [Note: hacky wrapper removal for TensorOptions]
  TensorOptions options = TensorOptions().dtype(dtype).layout(layout).device(device).pinned_memory(pin_memory);

  auto result = at::empty_like(self, options, optional_memory_format);
  return result.random_(0, high, c10::nullopt);
}

Tensor randint_like(
    const Tensor& self,
    int64_t low,
    int64_t high,
    c10::optional<ScalarType> dtype,
    c10::optional<Layout> layout,
    c10::optional<Device> device,
    c10::optional<bool> pin_memory,
    c10::optional<c10::MemoryFormat> optional_memory_format) {
  // See [Note: hacky wrapper removal for TensorOptions]
  TensorOptions options = TensorOptions().dtype(dtype).layout(layout).device(device).pinned_memory(pin_memory);

  auto result = at::empty_like(self, options, optional_memory_format);
  return result.random_(low, high, c10::nullopt);
}

// ~~~~~~~~~~~~~~~~~~~~~~~~~~~~~~~~~~ randn ~~~~~~~~~~~~~~~~~~~~~~~~~~~~~~~~~~~

Tensor randn(IntArrayRef size,
    c10::optional<ScalarType> dtype,
    c10::optional<Layout> layout,
    c10::optional<Device> device,
    c10::optional<bool> pin_memory) {
  return native::randn(size, static_cast<c10::optional<Generator>>(c10::nullopt), dtype, layout, device, pin_memory);
}

Tensor randn(IntArrayRef size, c10::optional<Generator> generator,
    c10::optional<ScalarType> dtype,
    c10::optional<Layout> layout,
    c10::optional<Device> device,
    c10::optional<bool> pin_memory) {
  // See [Note: hacky wrapper removal for TensorOptions]
  TensorOptions options = TensorOptions().dtype(dtype).layout(layout).device(device).pinned_memory(pin_memory);

  auto result = at::empty(size, options);
  return result.normal_(0, 1, generator);
}

Tensor& randn_out(IntArrayRef size, Tensor& result) {
  return native::randn_out(size, c10::nullopt, result);
}

Tensor& randn_out(IntArrayRef size, c10::optional<Generator> generator, Tensor& result) {
  result.resize_(size);
  return result.normal_(0, 1, generator);
}

Tensor normal(double mean, double std, IntArrayRef size,
              c10::optional<Generator> generator,
    c10::optional<ScalarType> dtype,
    c10::optional<Layout> layout,
    c10::optional<Device> device,
    c10::optional<bool> pin_memory) {
  // See [Note: hacky wrapper removal for TensorOptions]
  TensorOptions options = TensorOptions().dtype(dtype).layout(layout).device(device).pinned_memory(pin_memory);

  auto result = at::empty(size, options);
  return result.normal_(mean, std, generator);
}

Tensor& normal_out(double mean, double std,
                   IntArrayRef size, c10::optional<Generator> generator, Tensor& result) {
  result.resize_(size);
  return result.normal_(mean, std, generator);
}

Tensor randn_like(
    const Tensor& self,
    c10::optional<ScalarType> dtype,
    c10::optional<Layout> layout,
    c10::optional<Device> device,
    c10::optional<bool> pin_memory,
    c10::optional<c10::MemoryFormat> optional_memory_format) {
  // See [Note: hacky wrapper removal for TensorOptions]
  TensorOptions options = TensorOptions().dtype(dtype).layout(layout).device(device).pinned_memory(pin_memory);

  auto result = at::empty_like(self, options, optional_memory_format);
  return result.normal_(0, 1, c10::nullopt);
}

// ~~~~~~~~~~~~~~~~~~~~~~~~~~~~~~~~ randperm ~~~~~~~~~~~~~~~~~~~~~~~~~~~~~~~~~~

namespace {
template <typename scalar_t>
void randperm_cpu(Tensor& result, int64_t n, CPUGeneratorImpl* generator) {
  scalar_t *r__data = result.data_ptr<scalar_t>();

  result.resize_({n});
  int64_t r__stride_0 = result.stride(0);

  at::parallel_for(0, n, internal::GRAIN_SIZE,
                  [&r__data, &r__stride_0](int64_t p_begin, int64_t p_end) {
    for (const auto i : c10::irange(p_begin, p_end)) {
      r__data[i*r__stride_0] = static_cast<scalar_t>(i);
    }
  });

  for(int64_t i = 0; i < n - 1; i++)
  {
    // NOLINTNEXTLINE(clang-analyzer-security.insecureAPI.rand)
    int64_t z = generator->random() % (n-i);
    scalar_t sav = r__data[i*r__stride_0];
    r__data[i*r__stride_0] = r__data[(z+i)*r__stride_0];
    r__data[(z+i)*r__stride_0] = sav;
  }
}
} // namespace

Tensor randperm(int64_t n,
    c10::optional<ScalarType> dtype,
    c10::optional<Layout> layout,
    c10::optional<Device> device,
    c10::optional<bool> pin_memory) {
  return native::randperm(n, c10::nullopt, dtype, layout, device, pin_memory);
}

Tensor randperm(int64_t n, c10::optional<Generator> generator,
    c10::optional<ScalarType> dtype,
    c10::optional<Layout> layout,
    c10::optional<Device> device,
    c10::optional<bool> pin_memory) {
  if (!dtype.has_value()) {
    dtype = ScalarType::Long;
  }

  // See [Note: hacky wrapper removal for TensorOptions]
  TensorOptions options = TensorOptions().dtype(dtype).layout(layout).device(device).pinned_memory(pin_memory);

  auto tensor = at::empty(n, options);
  return at::randperm_out(tensor, n, generator);
}

Tensor& randperm_out(int64_t n, Tensor& result) {
  return at::randperm_out(result, n, c10::nullopt);
}

Tensor& randperm_out_cpu(int64_t n, c10::optional<Generator> generator, Tensor& result) {
  TORCH_CHECK(n >= 0, "n must be non-negative, got", n);
  TORCH_CHECK(!generator.has_value() || (generator.has_value() && result.device() == generator->device()), "Expected a '", result.device(), "' generator device but found '", generator->device(), "'");
  check_supported_max_int_with_precision(n, result);
  result.resize_({n});
  auto gen = get_generator_or_default<CPUGeneratorImpl>(generator, detail::getDefaultCPUGenerator());
  // See Note [Acquire lock when using random generators]
  std::lock_guard<std::mutex> lock(gen->mutex_);
  AT_DISPATCH_ALL_TYPES_AND2(at::ScalarType::Half, at::ScalarType::BFloat16, result.scalar_type(), "randperm", [&]() -> void {
    randperm_cpu<scalar_t>(result, n, gen);
  });

  return result;
}

// ~~~~~~~~~~~~~~~~~~~~~~~~~~~~~~~~~ range ~~~~~~~~~~~~~~~~~~~~~~~~~~~~~~~~~~~~

Tensor range(
    const Scalar& start,
    const Scalar& end,
    const Scalar& step,
    c10::optional<ScalarType> dtype,
    c10::optional<Layout> layout,
    c10::optional<Device> device,
    c10::optional<bool> pin_memory) {
  // See [Note: hacky wrapper removal for TensorOptions]
  TensorOptions options = TensorOptions().dtype(dtype).layout(layout).device(device).pinned_memory(pin_memory);

  Tensor result = at::empty({0}, options);
  return at::range_out(result, start, end, step);
}

Tensor range(
    const Scalar& start,
    const Scalar& end,
    c10::optional<ScalarType> dtype,
    c10::optional<Layout> layout,
    c10::optional<Device> device,
    c10::optional<bool> pin_memory) {
  return at::native::range(start, end, 1, dtype, layout, device, pin_memory);
}

// ~~~~~~~~~~~~~~~~~~~~~~~~~~~~~~~~ triangle ~~~~~~~~~~~~~~~~~~~~~~~~~~~~~~~~~~~

Tensor tril_indices_cpu(
    int64_t row, int64_t col, int64_t offset, c10::optional<ScalarType> dtype_opt,
    c10::optional<Layout> layout_opt, c10::optional<Device> device_opt, c10::optional<bool> pin_memory_opt) {
  if (!dtype_opt.has_value()) {
    dtype_opt = ScalarType::Long;
  }

  check_args(row, col, layout_opt);

  auto tril_size = get_tril_size(row, col, offset);

  // create an empty Tensor with correct size
  auto result = at::native::empty_cpu({2, tril_size}, dtype_opt, layout_opt, device_opt, pin_memory_opt);

  // The following three approaches result in very little performance
  // differences. Hence, the 2nd option is taken for simpler code, and to return
  // contiguous tensors. Refer to #14904 for more details.
  //
  // 1. sequential RAM access: fill row coordinates first, then columns. This
  //    results in two for-loop and more arithmetic operations.
  //
  // 2. interleaved RAM access: fill in index coordinates one by one, which
  //    jumps between the two output Tensor rows in every iteration.
  //
  // 3. sequential RAM + transpose: create an n X 2 Tensor, fill the Tensor
  //    sequentially, and then transpose it.
  AT_DISPATCH_ALL_TYPES_AND(kBFloat16, result.scalar_type(), "tril_indices", [&]() -> void {
    // fill the Tensor with correct values
    scalar_t* result_data = result.data_ptr<scalar_t>();
    int64_t i = 0;

    scalar_t r = std::max<int64_t>(0, -offset), c = 0;
    while (i < tril_size) {
      result_data[i] = r;
      result_data[tril_size + i++] = c;

      // move to the next column and check if (r, c) is still in bound
      c += 1;
      if (c > r + offset || c >= col) {
        r += 1;
        c = 0;
        // NOTE: not necessary to check if r is less than row here, because i
        // and tril_size provide the guarantee
      }
    }
  });

  return result;
}

Tensor triu_indices_cpu(
    int64_t row, int64_t col, int64_t offset, c10::optional<ScalarType> dtype_opt,
    c10::optional<Layout> layout_opt, c10::optional<Device> device_opt, c10::optional<bool> pin_memory_opt) {
  if (!dtype_opt.has_value()) {
    dtype_opt = ScalarType::Long;
  }

  check_args(row, col, layout_opt);

  auto triu_size = row * col - get_tril_size(row, col, offset - 1);

  // create an empty Tensor with correct size
  auto result = at::native::empty_cpu({2, triu_size}, dtype_opt, layout_opt, device_opt, pin_memory_opt);

  AT_DISPATCH_ALL_TYPES_AND(kBFloat16, result.scalar_type(), "triu_indices", [&]() -> void {
    // fill the Tensor with correct values
    scalar_t* result_data = result.data_ptr<scalar_t>();
    int64_t i = 0;
    // not typing std::max with scalar_t as it could be an unsigned type
    // NOTE: no need to check if the returned value of std::max overflows
    // scalar_t, as i and triu_size act as a guard.
    scalar_t c = std::max<int64_t>(0, offset), r = 0;
    while (i < triu_size) {
      result_data[i] = r;
      result_data[triu_size + i++] = c;

      // move to the next column and check if (r, c) is still in bound
      c += 1;
      if (c >= col) {
        r += 1;
        // not typing std::max with scalar_t as it could be an unsigned type
        // NOTE: not necessary to check if c is less than col or overflows here,
        // because i and triu_size act as a guard.
        c = std::max<int64_t>(0, r + offset);
      }
    }
  });

  return result;
}

// ~~~~~~~~~~~~~~~~~~~~~~~~~~~~~~~~~ zeros ~~~~~~~~~~~~~~~~~~~~~~~~~~~~~~~~~~~~

Tensor zeros(IntArrayRef size,
    c10::optional<ScalarType> dtype,
    c10::optional<Layout> layout,
    c10::optional<Device> device,
    c10::optional<bool> pin_memory) {
  // See [Note: hacky wrapper removal for TensorOptions]
  TensorOptions options = TensorOptions().dtype(dtype).layout(layout).device(device).pinned_memory(pin_memory);

  auto result = at::empty(size, options);
  return result.zero_();
}

<<<<<<< HEAD
// TODO: Seems pretty bad that we have to have this separate function.
Tensor zeros_symint(SymIntArrayRef size,
=======
Tensor zeros_symint(c10::SymIntArrayRef size,
>>>>>>> 4124c47d
    c10::optional<ScalarType> dtype,
    c10::optional<Layout> layout,
    c10::optional<Device> device,
    c10::optional<bool> pin_memory) {
<<<<<<< HEAD
  TensorOptions options = TensorOptions().dtype(dtype).layout(layout).device(device).pinned_memory(pin_memory);

  auto result = at::empty_symint(size, options);
  return result.zero_();
=======
    return zeros(asIntArrayRefSlow(size), dtype, layout, device, pin_memory);
>>>>>>> 4124c47d
}

Tensor _efficientzerotensor(IntArrayRef size,
    c10::optional<ScalarType> dtype,
    c10::optional<Layout> layout,
    c10::optional<Device> device,
    c10::optional<bool> pin_memory) {
    auto device_ = device_or_default(device);
    auto allocator = at::native::ZeroTensorAllocator(device_);
    auto dtype_ = dtype_or_default(dtype);
    auto zero_ks = at::DispatchKeySet(c10::DispatchKey::CPU) | at::DispatchKeySet(c10::DispatchKey::ZeroTensor);
    auto out = at::detail::empty_generic(size, &allocator, zero_ks, dtype_, c10::nullopt);
    return out;
}

Tensor& zeros_out(IntArrayRef size, Tensor& result) {
  if (result.is_sparse()) {
    result.sparse_resize_and_clear_(size, size.size(), 0.);
    return result;
  } else {
    result.resize_(size);
  }
  return result.zero_();
}

Tensor zeros_like(
    const Tensor& self,
    c10::optional<ScalarType> dtype,
    c10::optional<Layout> layout,
    c10::optional<Device> device,
    c10::optional<bool> pin_memory,
    c10::optional<c10::MemoryFormat> optional_memory_format) {
  // See [Note: hacky wrapper removal for TensorOptions]
  TensorOptions options = TensorOptions().dtype(dtype).layout(layout).device(device).pinned_memory(pin_memory);

  if (options.layout() == kSparse) {
    TORCH_CHECK(
        !(optional_memory_format.has_value()),
        "memory format option is only supported by strided tensors");
    auto res = at::empty({0}, options); // to be resized

    if (self.is_sparse()) {
      res.sparse_resize_and_clear_(
          self.sizes(), self.sparse_dim(), self.dense_dim());
    } else {
      res.sparse_resize_and_clear_(self.sizes(), self.sizes().size(), 0);
    }
    res._coalesced_(true);

    return res;
  }
  auto result = at::empty_like(self, options, optional_memory_format);
  return result.zero_();
}

Tensor new_zeros(
    const Tensor& self,
    IntArrayRef size,
    c10::optional<ScalarType> dtype,
    c10::optional<Layout> layout,
    c10::optional<Device> device,
    c10::optional<bool> pin_memory
    ) {
  Tensor r = self.new_empty(size, TensorOptions().dtype(dtype).layout(layout).device(device).pinned_memory(pin_memory));
  r.zero_();
  return r;
}

// ~~~~~~~~~~~~~~~~~~~~~~~~~~~ bartlett_window ~~~~~~~~~~~~~~~~~~~~~~~~~~~~~~~~

Tensor bartlett_window(int64_t window_length,
    c10::optional<ScalarType> dtype,
    c10::optional<Layout> layout,
    c10::optional<Device> device,
    c10::optional<bool> pin_memory) {
  return native::bartlett_window(
      window_length, /*periodic=*/true, dtype, layout, device, pin_memory);
}

Tensor bartlett_window(
    int64_t window_length,
    bool periodic,
    c10::optional<ScalarType> dtype,
    c10::optional<Layout> layout,
    c10::optional<Device> device,
    c10::optional<bool> pin_memory) {
  // See [Note: hacky wrapper removal for TensorOptions]
  TensorOptions options = TensorOptions().dtype(dtype).layout(layout).device(device).pinned_memory(pin_memory);

  window_function_checks("bartlett_window", options, window_length);
  if (window_length == 0) {
    return at::empty({0}, options);
  }
  if (window_length == 1) {
    return native::ones({1}, dtype, layout, device, pin_memory);
  }
  if (periodic) {
    window_length += 1;
  }
  auto window = native::arange(window_length, dtype, layout, device, pin_memory)
                    .mul_(2. / static_cast<double>(window_length - 1));
  const int64_t first_half_size = ((window_length - 1) >> 1) + 1;
  window.narrow(0, first_half_size, window_length - first_half_size).mul_(-1).add_(2);
  return periodic ? window.narrow(0, 0, window_length - 1) : window;
}

// ~~~~~~~~~~~~~~~~~~~~~~~~~~~ blackman_window ~~~~~~~~~~~~~~~~~~~~~~~~~~~~~~~~

Tensor blackman_window(int64_t window_length,
    c10::optional<ScalarType> dtype,
    c10::optional<Layout> layout,
    c10::optional<Device> device,
    c10::optional<bool> pin_memory) {
  return native::blackman_window(
      window_length, /*periodic=*/true, dtype, layout, device, pin_memory);
}

Tensor blackman_window(
    int64_t window_length,
    bool periodic,
    c10::optional<ScalarType> dtype,
    c10::optional<Layout> layout,
    c10::optional<Device> device,
    c10::optional<bool> pin_memory) {
  // See [Note: hacky wrapper removal for TensorOptions]
  TensorOptions options = TensorOptions().dtype(dtype).layout(layout).device(device).pinned_memory(pin_memory);

  window_function_checks("blackman_window", options, window_length);
  if (window_length == 0) {
    return at::empty({0}, options);
  }
  if (window_length == 1) {
    return native::ones({1}, dtype, layout, device, pin_memory);
  }
  if (periodic) {
    window_length += 1;
  }
  // from https://en.wikipedia.org/wiki/Window_function#Blackman_window
  auto window =
      native::arange(window_length, dtype, layout, device, pin_memory)
          .mul_(c10::pi<double> / static_cast<double>(window_length - 1));
  window = window.mul(4).cos_().mul_(0.08) - window.mul(2).cos_().mul_(0.5) + 0.42;
  return periodic ? window.narrow(0, 0, window_length - 1) : window;
}

// ~~~~~~~~~~~~~~~~~~~~~~~~~~~~ hamming_window ~~~~~~~~~~~~~~~~~~~~~~~~~~~~~~~~

Tensor hamming_window(int64_t window_length,
    c10::optional<ScalarType> dtype,
    c10::optional<Layout> layout,
    c10::optional<Device> device,
    c10::optional<bool> pin_memory) {
  return native::hamming_window(
      window_length, /*periodic=*/true, dtype, layout, device, pin_memory);
}

Tensor hamming_window(
    int64_t window_length,
    bool periodic,
    c10::optional<ScalarType> dtype,
    c10::optional<Layout> layout,
    c10::optional<Device> device,
    c10::optional<bool> pin_memory) {
  return native::hamming_window(
      window_length,
      periodic,
      /*alpha=*/0.54,
      dtype,
      layout,
      device,
      pin_memory);
}

Tensor hamming_window(
    int64_t window_length,
    bool periodic,
    double alpha,
    c10::optional<ScalarType> dtype,
    c10::optional<Layout> layout,
    c10::optional<Device> device,
    c10::optional<bool> pin_memory) {
  return native::hamming_window(
      window_length, periodic, alpha, /*beta=*/0.46, dtype, layout, device, pin_memory);
}

Tensor hamming_window(
    int64_t window_length,
    bool periodic,
    double alpha,
    double beta,
    c10::optional<ScalarType> dtype,
    c10::optional<Layout> layout,
    c10::optional<Device> device,
    c10::optional<bool> pin_memory) {
  // See [Note: hacky wrapper removal for TensorOptions]
  TensorOptions options = TensorOptions().dtype(dtype).layout(layout).device(device).pinned_memory(pin_memory);

  window_function_checks("hamming_window", options, window_length);
  if (window_length == 0) {
    return at::empty({0}, options);
  }
  if (window_length == 1) {
    return native::ones({1}, dtype, layout, device, pin_memory);
  }
  if (periodic) {
    window_length += 1;
  }
  auto window = native::arange(window_length, dtype, layout, device, pin_memory);
  window.mul_(c10::pi<double> * 2. / static_cast<double>(window_length - 1)).cos_().mul_(-beta).add_(alpha);
  return periodic ? window.narrow(0, 0, window_length - 1) : window;
}

// ~~~~~~~~~~~~~~~~~~~~~~~~~~~~~~ hann_window ~~~~~~~~~~~~~~~~~~~~~~~~~~~~~~~~~

Tensor hann_window(int64_t window_length,
    c10::optional<ScalarType> dtype,
    c10::optional<Layout> layout,
    c10::optional<Device> device,
    c10::optional<bool> pin_memory) {
  return native::hann_window(window_length, /*periodic=*/true, dtype, layout, device, pin_memory);
}

Tensor hann_window(
    int64_t window_length,
    bool periodic,
    c10::optional<ScalarType> dtype,
    c10::optional<Layout> layout,
    c10::optional<Device> device,
    c10::optional<bool> pin_memory) {
  // See [Note: hacky wrapper removal for TensorOptions]
  TensorOptions options = TensorOptions().dtype(dtype).layout(layout).device(device).pinned_memory(pin_memory);

  window_function_checks("hann_window", options, window_length);
  return native::hamming_window(
      window_length, periodic, /*alpha=*/0.5, /*beta=*/0.5, dtype, layout, device, pin_memory);
}

// ~~~~~~~~~~~~~~~~~~~~~~~~~~~~ kaiser_window ~~~~~~~~~~~~~~~~~~~~~~~~~~~~~~~~~

Tensor kaiser_window(int64_t window_length,
    c10::optional<ScalarType> dtype,
    c10::optional<Layout> layout,
    c10::optional<Device> device,
    c10::optional<bool> pin_memory) {
  return native::kaiser_window(
      window_length,
      /*periodic=*/true,
      /*beta=*/12.0,
      dtype,
      layout,
      device,
      pin_memory);
}

Tensor kaiser_window(int64_t window_length, bool periodic,
    c10::optional<ScalarType> dtype,
    c10::optional<Layout> layout,
    c10::optional<Device> device,
    c10::optional<bool> pin_memory) {
  return native::kaiser_window(window_length, periodic, /*beta=*/12.0, dtype, layout, device, pin_memory);
}

Tensor kaiser_window(
    int64_t window_length,
    bool periodic,
    double beta,
    c10::optional<ScalarType> dtype,
    c10::optional<Layout> layout,
    c10::optional<Device> device,
    c10::optional<bool> pin_memory) {
  // See [Note: hacky wrapper removal for TensorOptions]
  TensorOptions options = TensorOptions().dtype(dtype).layout(layout).device(device).pinned_memory(pin_memory);

  window_function_checks("kaiser_window", options, window_length);
  // short-circuit for `meta`.
  if (device == kMeta) {
    return at::empty({window_length}, options);
  }

  if (window_length == 0) {
    return at::empty({0}, options);
  }
  if (window_length == 1) {
    return at::ones({1}, options);
  }
  if (periodic) {
    window_length += 1;
  }
  auto initial = at::arange(window_length, options);
  auto window = at::empty(window_length, options);
  auto iter = TensorIterator::unary_op(window, initial);
  kaiser_window_stub(iter.device_type(), iter, window_length, beta);
  return periodic ? window.narrow(0, 0, window_length - 1) : window;
}

// ~~~~~~~~~~~~~~~~~~~~~~~~~~ vandermonde_matrix ~~~~~~~~~~~~~~~~~~~~~~~~~~~~~~


Tensor vander(const Tensor& x, c10::optional<int64_t> N, bool increasing) {
  TORCH_CHECK(x.dim() == 1, "x must be a one-dimensional tensor.");

  // Acquires n, defaulting to size if not provided
  int64_t n = x.size(0);
  if (N.has_value()) {
    n = *N;
    TORCH_CHECK(n >= 0, "N must be non-negative.");
  }

  // Note: result is long if x is an integer tensor (like int8) because
  // cumprod promotes integer tensors to long
  auto result = at::empty({x.size(0), n}, x.options().dtype(at::promote_types(x.scalar_type(), c10::ScalarType::Long)));

  if (n > 0) {
    result.select(1, 0).fill_(1);
  }
  if (n > 1) {
    result.slice(1, 1).copy_(x.unsqueeze(1));
    result.slice(1, 1).copy_(at::cumprod(result.slice(1, 1), 1));
  }

  if (!increasing) {
    return at::flip(result, {1});
  }
  return result;
}

// ~~~~~~~~~~~~~~~~~~~~~~~~~~~~~~~~~ tensor ~~~~~~~~~~~~~~~~~~~~~~~~~~~~~~~~~~~

template <typename T>
Tensor tensor_cpu(ArrayRef<T> values, const TensorOptions& options) {
  return at::detail::tensor_cpu(values, options);
}

template <typename T>
Tensor tensor_backend(ArrayRef<T> values, const TensorOptions& options) {
  return at::detail::tensor_backend(values, options);
}

template <typename T>
Tensor tensor_complex_cpu(ArrayRef<T> values, const TensorOptions& options) {
  return at::detail::tensor_complex_cpu(values, options);
}

template <typename T>
Tensor tensor_complex_backend(ArrayRef<T> values, const TensorOptions& options) {
  return at::detail::tensor_complex_backend(values, options);
}

Tensor from_file(c10::string_view filename, c10::optional<bool> shared, c10::optional<int64_t> size,
    c10::optional<ScalarType> dtype,
    c10::optional<Layout> layout,
    c10::optional<Device> device,
    c10::optional<bool> pin_memory) {
  // See [Note: hacky wrapper removal for TensorOptions]
  TensorOptions options = TensorOptions().dtype(dtype).layout(layout).device(device).pinned_memory(pin_memory);

    TORCH_CHECK(!options.pinned_memory(), "tensors constructed from a file cannot be pinned");
    int64_t my_size = size.value_or(0);
    int flags = shared.value_or(false) ? ALLOCATOR_MAPPED_SHARED : 0;
    auto my_dtype = options.dtype();
    size_t size_bytes = my_size * my_dtype.itemsize();
    auto storage_impl = c10::make_intrusive<at::StorageImpl>(
        c10::StorageImpl::use_byte_size_t(),
        size_bytes,
        MapAllocator::makeDataPtr(
            std::string(filename), flags, size_bytes, nullptr),
        /*allocator=*/nullptr,
        /*resizable=*/false);
    auto tensor = detail::make_tensor<at::TensorImpl>(
        storage_impl, at::DispatchKey::CPU, my_dtype);
    tensor.unsafeGetTensorImpl()->set_sizes_contiguous({my_size});
    return tensor;
}

// ~~~~~~~~~~~~~~~~~~~~~~~~~~~~~~~~~ clone ~~~~~~~~~~~~~~~~~~~~~~~~~~~~~~~~~~~~

Tensor clone(const Tensor& src, c10::optional<c10::MemoryFormat> optional_memory_format) {
  auto memory_format =
      optional_memory_format.value_or(MemoryFormat::Preserve);
  Tensor self;
  if (memory_format == MemoryFormat::Preserve) {
    if (src.is_non_overlapping_and_dense()) {
      // Copy all strides, this is marginally faster than calling empty_like
      self = at::empty_strided(src.sizes(), src.strides(), src.options());
    } else {
      self = at::empty_like(src);
    }
  } else {
    self = at::empty_like(src, src.options(), memory_format);
  }

  if (src._is_zerotensor()) {
    self.zero_();
  } else {
    self.copy_(src);
  }
  return self;
}

// ~~~~~~~~~~~~~~~~~~~~~~~~~ named tensor overloads ~~~~~~~~~~~~~~~~~~~~~~~~~~~
// In the short term, these exist.
// In the long term, we should move DimnameList into TensorOptions to avoid
// having these overloads.

Tensor full(
    IntArrayRef size,
    const Scalar& fill_value,
    optional<DimnameList> names,
    c10::optional<ScalarType> dtype,
    c10::optional<Layout> layout,
    c10::optional<Device> device,
    c10::optional<bool> pin_memory) {
  // See [Note: hacky wrapper removal for TensorOptions]
  TensorOptions options = TensorOptions().dtype(dtype).layout(layout).device(device).pinned_memory(pin_memory);


  TORCH_CHECK(options.layout() != kSparse,
    "full(...) is not implemented for sparse layout");

  auto result = at::empty(size, names, infer_full_options(fill_value, options));
  return result.fill_(fill_value);
}

Tensor ones(
    IntArrayRef size,
    optional<DimnameList> names,
    c10::optional<ScalarType> dtype,
    c10::optional<Layout> layout,
    c10::optional<Device> device,
    c10::optional<bool> pin_memory) {
  // See [Note: hacky wrapper removal for TensorOptions]

  return native::full(
      size, /*fill_value=*/1., names, dtype, layout, device, pin_memory);
}

Tensor zeros(
    IntArrayRef size,
    optional<DimnameList> names,
    c10::optional<ScalarType> dtype,
    c10::optional<Layout> layout,
    c10::optional<Device> device,
    c10::optional<bool> pin_memory) {
  return native::full(size, /*fill_value=*/0., names, dtype, layout, device, pin_memory);
}

Tensor randn(
    IntArrayRef size,
    optional<DimnameList> names,
    c10::optional<ScalarType> dtype,
    c10::optional<Layout> layout,
    c10::optional<Device> device,
    c10::optional<bool> pin_memory) {
  return native::randn(size, c10::nullopt, names, dtype, layout, device, pin_memory);
}

Tensor randn(
    IntArrayRef size,
    c10::optional<Generator> generator,
    optional<DimnameList> names,
    c10::optional<ScalarType> dtype,
    c10::optional<Layout> layout,
    c10::optional<Device> device,
    c10::optional<bool> pin_memory) {
  // See [Note: hacky wrapper removal for TensorOptions]
  TensorOptions options = TensorOptions().dtype(dtype).layout(layout).device(device).pinned_memory(pin_memory);

  auto result = at::empty(size, names, options);
  return result.normal_(0, 1, generator);
}

Tensor rand(
    IntArrayRef size,
    optional<DimnameList> names,
    c10::optional<ScalarType> dtype,
    c10::optional<Layout> layout,
    c10::optional<Device> device,
    c10::optional<bool> pin_memory) {
  return native::rand(size, c10::nullopt, names, dtype, layout, device, pin_memory);
}

Tensor rand(
    IntArrayRef size,
    c10::optional<Generator> generator,
    optional<DimnameList> names,
    c10::optional<ScalarType> dtype,
    c10::optional<Layout> layout,
    c10::optional<Device> device,
    c10::optional<bool> pin_memory) {
  // See [Note: hacky wrapper removal for TensorOptions]
  TensorOptions options = TensorOptions().dtype(dtype).layout(layout).device(device).pinned_memory(pin_memory);

  auto result = at::empty(size, names, options);
  return result.uniform_(0, 1, generator);
}


DEFINE_DISPATCH(kaiser_window_stub);

} // namespace native
} // namespace at<|MERGE_RESOLUTION|>--- conflicted
+++ resolved
@@ -1095,24 +1095,16 @@
   return result.zero_();
 }
 
-<<<<<<< HEAD
 // TODO: Seems pretty bad that we have to have this separate function.
 Tensor zeros_symint(SymIntArrayRef size,
-=======
-Tensor zeros_symint(c10::SymIntArrayRef size,
->>>>>>> 4124c47d
-    c10::optional<ScalarType> dtype,
-    c10::optional<Layout> layout,
-    c10::optional<Device> device,
-    c10::optional<bool> pin_memory) {
-<<<<<<< HEAD
+    c10::optional<ScalarType> dtype,
+    c10::optional<Layout> layout,
+    c10::optional<Device> device,
+    c10::optional<bool> pin_memory) {
   TensorOptions options = TensorOptions().dtype(dtype).layout(layout).device(device).pinned_memory(pin_memory);
 
   auto result = at::empty_symint(size, options);
   return result.zero_();
-=======
-    return zeros(asIntArrayRefSlow(size), dtype, layout, device, pin_memory);
->>>>>>> 4124c47d
 }
 
 Tensor _efficientzerotensor(IntArrayRef size,
