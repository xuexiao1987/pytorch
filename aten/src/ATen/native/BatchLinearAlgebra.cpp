--- conflicted
+++ resolved
@@ -1666,13 +1666,8 @@
   }
 
   // 'result' and 'clone_input' must be in batched column major order (Fortran contiguous)
-<<<<<<< HEAD
-  TORCH_INTERNAL_ASSERT(result.mT().is_contiguous());
-  TORCH_INTERNAL_ASSERT(clone_input.mT().is_contiguous());
-=======
   TORCH_INTERNAL_ASSERT_DEBUG_ONLY(result.mT().is_contiguous());
   TORCH_INTERNAL_ASSERT_DEBUG_ONLY(clone_input.mT().is_contiguous());
->>>>>>> 0b2f68ea
 
   // triangular_solve_stub performs calculations in-place
   // 'result' must be a copy of 'other'
