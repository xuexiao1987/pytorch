--- conflicted
+++ resolved
@@ -91,34 +91,20 @@
           { config: "default", shard: 5, num_shards: 5, runner: "linux.2xlarge" },
         ]}
 
-<<<<<<< HEAD
-  linux-xenial-py3_7-clang7-onnx-build:
-    name: linux-xenial-py3.7-clang7-onnx
-    uses: ./.github/workflows/_linux-build.yml
-    with:
-      docker-image-name: pytorch-linux-xenial-py3-clang7-onnx
-=======
 
   linux-focal-py3_7-clang10-onnx-build:
     name: linux-focal-py3.7-clang10-onnx
     uses: ./.github/workflows/_linux-build.yml
     with:
-      build-environment: linux-focal-py3.7-clang10-onnx
       docker-image-name: pytorch-linux-focal-py3-clang10-onnx
->>>>>>> 3df18140
 
   linux-focal-py3_7-clang10-onnx-test:
     name: linux-focal-py3.7-clang10-onnx
     uses: ./.github/workflows/_linux-test.yml
     needs: linux-focal-py3_7-clang10-onnx-build
     with:
-<<<<<<< HEAD
+      docker-image: ${{ needs.linux-focal-py3_7-clang10-onnx-build.outputs.docker-image }}
       script: .jenkins/caffe2/test.sh
-      docker-image: ${{ needs.linux-xenial-py3_7-clang7-onnx-build.outputs.docker-image }}
-=======
-      build-environment: linux-focal-py3.7-clang10-onnx
-      docker-image: ${{ needs.linux-focal-py3_7-clang10-onnx-build.outputs.docker-image }}
->>>>>>> 3df18140
       test-matrix: |
         { include: [
           { config: "default", shard: 1, num_shards: 2, runner: "linux.2xlarge" },
